
Description: |
    A pipeline for basic RNA-seq analysis using Trinity
    ---------------------------------------------------
    
    The workflow was tested on Trinity's sample data, which consists of stranded, paired-end reads. 
    For your own fastq files, you should modify the workflow steps appropriately. (Most importantly, see comment in step ``Trinity_tags``)
    
    The workflow assembles a transcriptome with ``Trinity`` and then runs ``align_and_estimate_abundance.pl`` and ``abundance_estimates_to_matrix.pl`` to map the reads to the trascriptome and create normalized counts tables. The tables are used to select a representative transcript per gene, by expression.
    
    Finally, the workflow uses Trinotate to annotate the resulting transcriptome.
    
    
    Steps:
    ------
    1.	Importing and QC
        1.	Merge: Concatenating the read files into single files per direction
        2.	FastQC_Merge, Trimmo, FastQC_Trimmo and MultiQC: QC on the reads: FastQC and trimmomatic. Depending on the quality of the reads, trimmomatic` might not be required.
    2.	Trinity
        1.	Trinity_tags: Adding tags required by trinity to the read titles (/1 and /2 for F and R. See Running-Trinity. 
        2.	Trinity_assembl: Running Trinity. In this workflow, Trinity is executed on a single computer. Trinity can be configured to run on a cluster. The configuration file is set in the SGE_Trinity_conf variable in the Vars section. 
        3.	Trinity_Map: Mapping of the reads is performed with trinity_mapping module.
        4.	Trinity_Map_Stats: Creating statistical tables is performed with trinity_statistics module.
        5.	Rep_transcript: Uses filter_low_expr_transcripts.pl to keep only a single transcript per gene.
        6.	BUSCO: Run BUSCO on the transcripts file. First, you have to set up a BUSCO database. 
    3.	Trinotate
        1.	Split_Fasta: Splits the fasta file of transcripts for parallelization.
        From this step onwards, analysis is performed on subsets of the transcriptome. Recombining the results is done in step Trino_merge_tables.
        2.	Trino_blastx_sprot: Runs blastx against swissprot with the transcript sequences.
        3.	Trino_Transdecode: Finds coding sequences in the transcripts and produces predicted protein sequences.
        4.	Trino_blastp_sprot: Runs blastp against swissprot with the translated transcript sequences.
        5.	Trino_hmmscan1: Runs hmmscan against PFAM-A database with the translated transcript sequences.
        6.	Trino_rnammer: Runs RNAMMER to predict rRNA sequences in the transcripts.
            Note: RNAMMER has to be set up in a special way. See here: https://github.com/Trinotate/Trinotate.github.io/wiki/Software-installation-and-data-required#rnammer-free-academic-download.
        7.	Trino_merge_tables: Merges the tables produced in the previous steps for the transcript subsamples.
        8.	Trino_Trinotate1: Read the tables and produce the final annotation file.


    
Global_params:
    # # Executor defines the type of job manager to use. The default is 'SGE'. Other options are 'Local' and 'SLURM'
    Executor: Local
    Default_wait: 10
    # # If using SGE or SLURM in Executor, set the following params:
    # Qsub_opts:  -V -cwd -notify
    # Qsub_path:
    # Qsub_q:     bioinfo.q
    # # When NOT using the 'RNA_trinity' conda environment for the analysis, comment out the following two lines.
    conda:
        path:   {Vars.conda.base}
        env:    {Vars.conda.env}
    # # If executing from within a NeatSeq-Flow conda environment, you do not need to set the following. If you installed NeatSeq-Flow and it's module repo yourself, set the following to the module repo location:
<<<<<<< HEAD
    module_path:            
        - /path/to/neatseq_flow_modules
        - ../neatseq_flow_modules
=======
    module_path:            ../neatseq_flow_modules
>>>>>>> 05cb2748


Vars:
    conda:
        base:
        env: RNA_trinity
    paths:
        multiqc:            multiqc
        fastqc:             fastqc
        trimmomatic:        trimmomatic
        Trinity:            Trinity
        get_Trinity_gene_to_trans_map: get_Trinity_gene_to_trans_map.pl
        trinity_scripts:    ""
        BUSCO:              run_BUSCO.py
        BUSCO_cfg:          /path/to/BUSCO/config.ini
        # -------- Trinotate
        TransDecoder:       TransDecoder
        Trinotate:          Trinotate
        hmmscan:            hmmscan
        blastx:             blastx
        blastp:             blastp
        blastn:             blastn
        RnammerTranscriptome: RnammerTranscriptome.pl
        rnammer:            /path/to/rnammer
    databases:
        BUSCO:              http://busco.ezlab.org/v2/datasets/eukaryota_odb9.tar.gz
        # # These are the locations of the databases when installed using the instructions in the accompanying webpage (step 6 in https://neatseq-flow.readthedocs.io/projects/neatseq-flow-modules/en/latest/Workflow_docs/RNA_seq_Trinity.html#quick-start-with-conda).
        trinotate:
            sprot:          $PWD/Trinotate_dbs/uniprot_sprot.pep
            pfam:           $PWD/Trinotate_dbs/Pfam-A.hmm
            sqlitedb:       $PWD/Trinotate_dbs/Trinotate.sqlite
    cluster_params:
        pe:                 shared
    split_fasta_n:          2           # In how many parallel chunks should Trinotate run?

Step_params:
    # -------------------- Part 1: Merging and QC
    # Copy and concatenate files into data directory:
    Merge:
        module:             merge
        script_path:
        tag:                QC
    # FastQC on the files
    FastQC_Merge:
        module:         fastqc_html
        base:           Merge
        script_path:    {Vars.paths.fastqc}
        setenv:         'PERL5LIB=""'
        qsub_params:
            -pe:        '{Vars.cluster_params.pe} 15'
        redirects:
            --threads:  15
    # Trim with trimmomatic if required
    Trimmo:
        module:         trimmo
        base:           Merge
        script_path:    '{Vars.paths.trimmomatic}'
        qsub_params:
            -pe:        '{Vars.cluster_params.pe} 20'
        todo:           LEADING:20 TRAILING:20
        redirects:
            -threads:   20
    # FastQC on the trimmed files
    FastQC_Trimmo:
        module:         fastqc_html
        base:           Trimmo
        script_path:    {Vars.paths.fastqc}
        setenv:         'PERL5LIB=""'
        qsub_params:
            -pe:        '{Vars.cluster_params.pe}  15'
        redirects:
            --threads:  15
    # Summary of file quality before and after trimming
    MultiQC:
        module:         Multiqc
        base:
            - FastQC_Trimmo
            - FastQC_Merge
        script_path:    {Vars.paths.multiqc}

    # -------------------- Part 2: Assembly and statisctical analysis
    # Add trinity tags to reads
    Trinity_tags:
        module:             add_trinity_tags
        base:               Trimmo
        script_path:
        tag:                Trinity
        # For the files supplied by trinity, this step is not required.
        # Included for completeness. You can skip this step by uncommenting the next line
        # SKIP:
    # Assemble the reads with Trinity. THIS STEP CAN TAKE A LONG TIME!
    Trinity_assembl:
        module:             trinity
        base:               Trinity_tags
        script_path:        '{Vars.paths.Trinity}'
        qsub_params:
            -pe:            '{Vars.cluster_params.pe} 20'
        scope:              project
        setenv:             PERL5LIB=""
        get_Trinity_gene_to_trans_map:  '{Vars.paths.trinity_scripts}get_Trinity_gene_to_trans_map.pl'
        redirects:
            --seqType:          fq
            --min_kmer_cov:     2
            --max_memory:       10G
            --SS_lib_type:      RF
            # --full_cleanup:
        # stop_and_show:
        
    # Map the reads to the assembly
    Trinity_Map:
        module:             trinity_mapping
        base:               Trinity_assembl
        script_path:        '{Vars.paths.trinity_scripts}align_and_estimate_abundance.pl'
        scope:              project
        setenv:             'PERL5LIB=""'  #PATH "{Vars.paths.bowtie2}:{Vars.paths.RSEM}:{Vars.paths.samtools}:$PATH"
        redirects:
            --est_method:   RSEM
            --aln_method:   bowtie2
            # --output_prefix:        # Pass to add output_prefix. This is for older versions of trinity...
            --trinity_mode:
            --coordsort_bam:
            --seqType:      fq
    # Count reads per transcript with RSEM
    Trinity_Map_Stats:
        module:             trinity_statistics
        base:               Trinity_Map
        script_path:        '{Vars.paths.trinity_scripts}abundance_estimates_to_matrix.pl'
        setenv:             'PERL5LIB=""'
        # use_isoforms:          # use isoforms results. Remove to use genes results
        scope:              project
        redirects:
            --est_method:   RSEM
            # --gene_trans_map:
        # stop_and_show:

    # Keep the most highly expressed transcript per gene - Representative transcript
    Rep_transcript:
        module:             Generic
        base:               Trinity_Map_Stats
        script_path:        '{Vars.paths.trinity_scripts}filter_low_expr_transcripts.pl'
        setenv:             'PERL5LIB=""'
        scope:              project
        shell:              bash
        inputs:                     # The inputs for this module
            --matrix:                    # Input argument, could be also 'empty#'
                scope:      project
                File_Type:  isoform.norm_counts
            --transcripts:
                scope:      project
                File_Type:  fasta.nucl
            --gene_to_trans_map:
                scope:      project
                File_Type:  gene_trans_map
        outputs:
            '>':
                File_Type:   fasta.nucl
                suffix:      .filter_low_expr.fasta       # A suffix for this output argument file name
        redirects:
            --highest_iso_only:

    # Quality test the assembly with BUSCO
    BUSCO:
        module:             BUSCO
        base:               Rep_transcript
        script_path:        {Vars.paths.BUSCO}
        scope:              project
        setenv:             'BUSCO_CONFIG_FILE={Vars.paths.BUSCO_cfg}'
        get_lineage:        {Vars.databases.BUSCO}
        redirects:
            --mode:         transcriptome
            --cpu:          20
            --force:
            --restart:
        qsub_params:
            -pe:            '{Vars.cluster_params.pe} 20'


# -------------------- Part 2: Annotate with Trinotate:

    # Splitting into 4 parts, for parallelization. Increase number for faster analysis.
    Split_Fasta:
        module:             split_fasta
        base:               Rep_transcript
        script_path:
        tag:                Trinotate
        scope:              project
        type:               nucl
        subsample_num:      {Vars.split_fasta_n}

    Trino_blastx_sprot:
        module:             blast
        base:               Split_Fasta
        script_path:        '{Vars.paths.blastx}'
        query:              sample
        db:                 {Vars.databases.trinotate.sprot}
        querytype:          nucl
        redirects:
            -max_target_seqs: 1
            -num_threads:   1
            -outfmt:        6
    Trino_Transdecode:
        module:             TransDecoder
        base:               Split_Fasta
        script_path:        "{Vars.paths.TransDecoder}.LongOrfs"
        setenv:         'PERL5LIB=""'
        scope:              sample
    Trino_blastp_sprot:
        module:             blast
        base:               Trino_Transdecode
        script_path:        {Vars.paths.blastp}
        query:              sample
        db:                 {Vars.databases.trinotate.sprot}
        querytype:          prot
        redirects:
            -max_target_seqs: 1
            -num_threads:   1
            -outfmt:        6
    Trino_hmmscan1:
        module:             hmmscan
        base:               Trino_Transdecode
        script_path:        {Vars.paths.hmmscan}
        scope:              sample
        type:               prot
        output_type:        domtblout  # one of tblout (parseable table of per-sequence hits to file), domtblout (parseable table of per-domain hits to file) and pfamtblout (table of hits and domains in Pfam format)
        hmmdb:              {Vars.databases.trinotate.pfam}
        qsub_params:
            -q:             bioinfo.q
        redirects:
            --cpu:          1

    Trino_rnammer:
        module:             RnammerTranscriptome
        base:               Split_Fasta
        script_path:        {Vars.paths.RnammerTranscriptome}
        scope:              sample
        redirects:
            --path_to_rnammer:    {Vars.paths.rnammer}

    Trino_merge_tables:
        module:             merge_table
        base:               
            - Trino_blastp_sprot
            - Trino_blastx_sprot
            - Trino_rnammer
            - Trino_hmmscan1
        script_path:
        type:               
            - blast.prot
            - blast.nucl
            - transcripts.fasta.nucl
            - fasta.prot
            - rnammer
            - hmmscan.prot
        header:             [0,   0,   0,   0,   0,   5]
        ext:                [out, out, fna, faa, out, hmm.out]
        # stop_and_show:

    Trino_Trinotate1:
        module:             Trinotate
        base:
            - Trino_merge_tables
            - Rep_transcript
        script_path:        {Vars.paths.Trinotate}
        scope:              project
        setenv:             'PERL5LIB=""'
        sqlitedb:           {Vars.databases.trinotate.sqlitedb}
        cp_sqlitedb:
<|MERGE_RESOLUTION|>--- conflicted
+++ resolved
@@ -50,13 +50,9 @@
         path:   {Vars.conda.base}
         env:    {Vars.conda.env}
     # # If executing from within a NeatSeq-Flow conda environment, you do not need to set the following. If you installed NeatSeq-Flow and it's module repo yourself, set the following to the module repo location:
-<<<<<<< HEAD
-    module_path:            
+    module_path:
         - /path/to/neatseq_flow_modules
         - ../neatseq_flow_modules
-=======
-    module_path:            ../neatseq_flow_modules
->>>>>>> 05cb2748
 
 
 Vars:
