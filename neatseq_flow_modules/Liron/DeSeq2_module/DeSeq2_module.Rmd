---
title: "NeatSeq Flow DeSeq2 module Results"
output: 
  html_document:
    toc: TRUE
    toc_float: TRUE
    # fig.height: 10
    # fig.width:  10
    # mathjax: local
    #self_contained: FALSE
#runtime: shiny


params:
    opt: NA
    test2do: NA
    DESeqDataSet_base: NA
    base_out_dir: NA
    colData: NA
    countData: NA
    Annotation: NA
    Annotation_flag: NA
    KEGG_flag: FALSE
    ORGANISM_KEGG_flag: FALSE
    KEGG_KAAS_flag: FALSE
    GO_flag: FALSE
    
---

<style>
pre {
  overflow-x: auto;
}
pre code {
  word-wrap: normal;
  white-space: pre;
}
</style>

## Parameters Used in This Analysis:
```{r echo = FALSE, error = TRUE, comment='', message = FALSE, warning = FALSE}
if (test2do=='LTR'){
    opt$CONTRAST = NA
}else{
    opt$CONTRAST = test2do
}

parameters_used = as.data.frame(x = unlist(opt),row.names = names(opt))
colnames(parameters_used)=c('values')
print.data.frame(parameters_used,right = F,quote = F)
```


```{r echo = FALSE, error = TRUE, comment='', message = FALSE, warning = FALSE}
#####################Functions################################

plotPCA<-function (object, intgroup = "condition", ntop = 500, returnData = FALSE) {
  if (ntop!='all'){
    rv <- genefilter::rowVars(assay(object))
    select <- order(rv, decreasing = TRUE)[seq_len(min(ntop, 
                                                       length(rv)))]
    pca <- prcomp(t(assay(object)[select, ]))
  }else{
    pca <- prcomp(t(assay(object)))
  }
  percentVar <- pca$sdev^2/sum(pca$sdev^2)
  if (!all(intgroup %in% names(colData(object)))) {
    stop("the argument 'intgroup' should specify columns of colData(dds)")
  }
  intgroup.df <- as.data.frame(colData(object)[, intgroup, 
                                               drop = FALSE])
  group <- if (length(intgroup) > 1) {
    factor(apply(intgroup.df, 1, paste, collapse = " : "))
  }else{
    colData(object)[[intgroup]]
  }
  d <- data.frame(PC1 = pca$x[, 1], PC2 = pca$x[, 2],PC3 = pca$x[, 3], group = group, 
                  intgroup.df, name = colnames(object))
  if (returnData) {
    attr(d, "percentVar") <- percentVar[1:3]
    return(d)
  }
  ggplot(data = d, aes_string(x = "PC1", y = "PC2", color = "group")) + 
    geom_point(size = 3) + xlab(paste0("PC1: ", round(percentVar[1] * 
                                                        100), "% variance")) + ylab(paste0("PC2: ", round(percentVar[2] * 
                                                                                                            100), "% variance")) + coord_fixed()
}


cluster_enricher<-function(clusters,num,Type,organism,universe,keyType,Ontology="BP",pvalueCutoff=0.05,pAdjustMethod='fdr',qvalueCutoff=0.05){
  res_red=unique(names(clusters))
  Genes=res_red[res_red  %in% names(clusters[clusters %in% num])]
  if (Type=="GO"){
    res=enrichGO(gene      = Genes,
                 OrgDb         = organism,
                 universe      = universe,
                 keytype       = keyType,
                 ont           = Ontology,
                 pAdjustMethod = pAdjustMethod,
                 pvalueCutoff  = pvalueCutoff,
                 qvalueCutoff  = qvalueCutoff)
  }else{
    res=enrichKEGG(gene          = Genes, 
                   organism      = organism,
                   pAdjustMethod = pAdjustMethod,
                   pvalueCutoff  = pvalueCutoff,
                   qvalueCutoff  = qvalueCutoff,
                   universe      = universe,
                   keyType       = keyType,  
                   minGSSize     = 0,
                   maxGSSize     = length(res_red))
    
    
    
  }
  return(res)
}


clusters_enricher=function(outDir, clusters,Type,organism,universe,keyType,file_name,Ontology="BP",pvalueCutoff=0.05,pAdjustMethod='fdr',qvalueCutoff=0.05){
    allRes=list()
    original_allRes=list()
    cluster_names=list()
    count=1
    for (i in sort(unique(clusters))){
        temp=cluster_enricher(clusters,c(i),Type,organism,universe,keyType,Ontology,pvalueCutoff,pAdjustMethod,qvalueCutoff)
        if (length(temp)>0){
          allRes[count]<-temp
          cluster_names[count]=i
          count=count+1
        }
    } 
    names(allRes)=cluster_names
    allRes=clusterProfiler::merge_result(enrichResultList =allRes)
    allRes@fun<-"enrichGO"
    write.csv(x = allRes@compareClusterResult,
            file =file.path(outDir,paste(file_name,'.csv',collapse = "")) ,
            quote = TRUE,
            row.names = TRUE)
            
    Enrichment_table  = datatable(allRes@compareClusterResult,
                                  caption = htmltools::tags$caption(style = 'caption-side: bottom; text-align: center;',
                                                                            'Table: ', 
                                                                            htmltools::em(paste("This Table is of",paste(unlist(stringi::stri_split(str = file_name,fixed='_')),collapse  = ' ')))
                                                                    ),
                                  options = list(keys = TRUE ,
                                                 scrollX = TRUE,
                                                 fixedHeader = FALSE,
                                                 fixedColumns = TRUE,
                                                 pageLength = 5,
                                                 scrollY = 300,
                                                 orderClasses=TRUE,
                                                 autoWidth = TRUE,
                                                 scroller = TRUE,
                                                 dom = 'Bfrtip',
                                                 buttons = c('copy', 'csv', 'excel', 'pdf', 'print'),
                                                 deferRender = TRUE),
                                  class = 'cell-border stripe',
                                  filter = 'top',
                                  extensions = c('Buttons','FixedColumns','FixedHeader','KeyTable','Scroller'))
    original_allRes = allRes
    Simplify_title = c()
    if (dim(allRes@compareClusterResult)[1]>0){
        if (Type=="GO"){
            allRes@fun<-"enrichGO"
            temp_allRes<-try(clusterProfiler::simplify(allRes, cutoff=0.7, by="p.adjust", select_fun=min),silent = T)
            if (!inherits(temp_allRes,"try-error")){
                Simplify_title = list(htmltools::h6('*Simplify:  Redundant GO Terms Were Removed From the Figure, Showing Only the Most Significant Among Very Similar (>0.7) GO Terms; For more information see GOSemSim and clusterProfiler R packages'))
                allRes=temp_allRes
                file_name=paste("Simplify",file_name,collapse = "_")
                write.csv(x = allRes@compareClusterResult,file =file.path(outDir,paste(file_name,'.csv',sep='',collapse = "")) ,quote = FALSE,row.names = TRUE)
            }
        }else{
            allRes@fun<-"enrichKEGG"
        }
        if (dim(allRes@compareClusterResult)[1]>50){
            font.size=4
        }else{
            font.size=9
        }

        if (dim(allRes@compareClusterResult)[1]>0){
            #cat(sprintf("<h4>%s</h4>", paste(unlist(stringi::stri_split(str = file_name,fixed='_')),collapse = " ") ))
            x=DOSE::dotplot(allRes,x=allRes@compareClusterResult$Cluster,showCategory=10000,font.size =font.size)+
            ggplot2::ggsave(filename = file.path(outDir,paste(file_name,".pdf",sep='',collapse = "")),dpi = 600,device = "pdf",width = 20,height = 20)
            grid::grid.newpage()
            return(list(original_allRes,list(htmltools::h4(paste(unlist(stringi::stri_split(str = file_name,fixed='_')),collapse = " ")),ggplotly(x),Simplify_title,Enrichment_table)))
        }
    }
    
     return(list(original_allRes,list(htmltools::h4(paste(unlist(stringi::stri_split(str = file_name,fixed='_')),collapse = " ")))))
}


General_Enrichment_Test<-function(clusters,num,TERM2NAME,TERM2GENE,pAdjustMethod='fdr',pvalueCutoff=0.05){
  res_red=unique(TERM2GENE[,2])
  Genes=res_red[res_red  %in% names(clusters[clusters %in% num])]
  
  res=enricher(Genes, TERM2GENE=TERM2GENE, 
               TERM2NAME=TERM2NAME,
               minGSSize     = 0,
               maxGSSize     = length(res_red),
               pAdjustMethod = pAdjustMethod,
               pvalueCutoff  = pvalueCutoff
  ) 
  
  return(res)
}


generat_urls<-function(allRes,gene2ko){
  temp_table=allRes@compareClusterResult
  temp_table$URL=apply(X = temp_table,MARGIN = 1,FUN = function(x) paste(c("http://www.kegg.jp/kegg-bin/show_pathway?",stringi::stri_replace_all(str = x["ID"],replacement = "",regex = "path:",collapse = ""),"/", paste(sapply( unlist(stringi::stri_split(str = x["geneID"],regex = "/")),FUN = function(x) gene2ko[gene2ko$V1==x,"V2"]),collapse = "+") ),collapse = ""))
  allRes@compareClusterResult=temp_table
  return(allRes)
}


Clusters_Enrichment_Test=function(outDir,clusters,TERM2NAME,TERM2GENE,file_name,Type,pAdjustMethod='fdr',pvalueCutoff=0.05,gene2ko=FALSE){
    allRes=list()
    original_allRes = list()
    cluster_names=list()
    count=1
    for (i in sort(unique(clusters))){
        temp=General_Enrichment_Test(clusters,c(i),TERM2NAME,TERM2GENE,pAdjustMethod,pvalueCutoff )
        if (length(temp)>0){
          allRes[count]<-temp
          cluster_names[count]=i
          count=count+1
        }
    } 
    names(allRes)=cluster_names
    allRes=clusterProfiler::merge_result(enrichResultList =allRes)
    if (Type=="KO"){
        allRes<-generat_urls(allRes,gene2ko)
    }
    write.csv(x = allRes@compareClusterResult,
            file =file.path(outDir,paste(file_name,'.csv',collapse = "")) ,
            quote = TRUE,
            row.names = TRUE)
            
    Enrichment_table  = datatable(allRes@compareClusterResult,
                                  caption = htmltools::tags$caption(style = 'caption-side: bottom; text-align: center;',
                                                                            'Table: ', 
                                                                            htmltools::em(paste("This Table is of",paste(unlist(stringi::stri_split(str = file_name,fixed='_')),collapse  = ' ')))
                                                                    ),
                                  options = list(keys = TRUE ,
                                                 scrollX = TRUE,
                                                 fixedHeader = FALSE,
                                                 fixedColumns = TRUE,
                                                 pageLength = 5,
                                                 scrollY = 300,
                                                 orderClasses=TRUE,
                                                 autoWidth = TRUE,
                                                 scroller = TRUE,
                                                 dom = 'Bfrtip',
                                                 buttons = c('copy', 'csv', 'excel', 'pdf', 'print'),
                                                 deferRender = TRUE),
                                  class = 'cell-border stripe',
                                  filter = 'top',
                                  extensions = c('Buttons','FixedColumns','FixedHeader','KeyTable','Scroller'))

    original_allRes = allRes
    Simplify_title = c()
    if (Type=="GO"){
        allRes@fun<-"enrichGO"
        temp_allRes<-try(clusterProfiler::simplify(allRes, cutoff=0.7, by="p.adjust", select_fun=min),silent = T)
        if (!inherits(temp_allRes,"try-error")){
            Simplify_title = list(htmltools::h6('*Simplify:  Redundant GO Terms Were Removed From the Figure, Showing Only the Most Significant Among Very Similar (>0.7) GO Terms; For more information see GOSemSim and clusterProfiler R packages'))
            allRes=temp_allRes
            file_name=paste("Simplify",file_name,collapse = "_")
            write.csv(x = allRes@compareClusterResult,file =file.path(outDir,paste(file_name,'.csv',sep='',collapse = "")) ,quote = FALSE,row.names = TRUE)
        }
    }else{
        allRes@fun<-"enrichKEGG"
    }
    if (dim(allRes@compareClusterResult)[1]>50){
        font.size=4
    }else{
        font.size=9
    }

    if (dim(allRes@compareClusterResult)[1]>0){
        #cat(sprintf("<h4>%s</h4>", paste(unlist(stringi::stri_split(str = file_name,fixed='_')),collapse = " ") ))
        x=DOSE::dotplot(allRes,showCategory=10000,font.size=font.size)+ 
        ggplot2::ggsave(filename = file.path(outDir,paste(file_name,".pdf",sep='',collapse = "")),dpi = 600,device = "pdf",width = 20,height = 20)
        grid::grid.newpage()
        return(list(original_allRes,list(htmltools::h4(paste(unlist(stringi::stri_split(str = file_name,fixed='_')),collapse = " ")),ggplotly(x),Simplify_title,Enrichment_table)))
    }
    return(list(original_allRes,list(htmltools::h4(paste(unlist(stringi::stri_split(str = file_name,fixed='_')),collapse = " ")),Enrichment_table)))
}


plot_clusters<-function(clusters,vs_ano,color_group=c('Type','Time_int'),titles=c("Type","Time","EXP"),split_by=c(),smooth=T,X_AXIS_ORDER=NA){
    plot_list  = list()
    title_list = list()
    count=1
    for (i in sort(unique(clusters))){
        Df=data.frame()
        genes=names(clusters[clusters==i])
        for (j in genes){
          if (length(split_by)>0){
            temp=subset.data.frame(x =vs_ano,,c(split_by,color_group,j))
            colnames(temp)=c("split_by","Type","Time","EXP")
            Df=rbind(Df,temp)
          }else{
            temp=subset.data.frame(x =vs_ano,,c(color_group,j))
            colnames(temp)=c("Type","Time","EXP")
            Df=rbind(Df,temp)
          }
        }
        if (color_group[1]==color_group[2]){
          Df$Type='Trend'
        }
        if (length(X_AXIS_ORDER)>1){
            Df$Time <-factor(Df$Time,levels=intersect(X_AXIS_ORDER,unique(Df$Time)))
        }
        if (length(split_by)>0){
            title_list[count]=list(c(i,length(genes)) ) 
            plot_list[count]=list(ggplot(data=Df, aes(x=Time, y=EXP, group=Type)) + 
                                    facet_wrap(~split_by, ncol=1,scales = "free_y",strip.position = c("right"))+
                                    theme(strip.text.y = element_text(size = 7, colour = "black"))+#,face="bold" ,angle = 90))+
                                    #theme(strip.background = element_blank())+
                                    ggtitle( paste(paste("Cluster ", i  ,sep="") ,length(genes) ,sep="\n")) +
                                    #theme(plot.title = element_text(colour = "black", size = 12)) + 
                                    theme(legend.position  ="none")+
                                    xlab(titles[2]) +
                                    ylab(titles[3]) +
                                    theme(axis.title =element_text(colour = "black", size = 10) )+
                                    theme(legend.title =element_text(colour = "black", size = 10) )+
                                    theme(legend.text =element_text(colour = "black", size = 8) )+
                                    theme(axis.text.y =   element_text(colour = "black", size = 6))+
                                    theme(axis.text.x =   element_text(colour = "black", size = 6))+
                                    theme(plot.margin = unit(c(0.5,0.2,0.5,0.2),"cm")  )+
                                    #scale_color_discrete(name=titles[1])+
                                    #scale_linetype_manual(name=titles[1],values=c(1,5))+
                                    scale_x_discrete(limits=unique(Df$Time))+
                                    theme(legend.key.width =unit(3,"line")) 
                                    #scale_y_continuous(breaks=c(seq(0,10,by=2)) )
                                )
        }else{
            title_list[count]=list(c(i,length(genes)) ) 
            plot_list[count]=list(ggplot(data=Df, aes(x=Time, y=EXP, group=Type)) + 
                                    ggtitle( paste(paste("Cluster ", i  ,sep="") ,length(genes) ,sep="\n")) +
                                    #theme(plot.title = element_text(colour = "black", size = 12)) + 
                                    theme(legend.position  ="none")+
                                    xlab(titles[2]) +
                                    ylab(titles[3]) +
                                    theme(axis.title =element_text(colour = "black", size = 10) )+
                                    theme(legend.title =element_text(colour = "black", size = 10) )+
                                    theme(legend.text =element_text(colour = "black", size = 8) )+
                                    theme(axis.text.y =   element_text(colour = "black", size = 6))+
                                    theme(axis.text.x =   element_text(colour = "black", size = 6))+
                                    theme(plot.margin = unit(c(0.5,0.2,0.5,0.2),"cm")  )+
                                    #scale_color_discrete(name=titles[1])+
                                    #scale_linetype_manual(name=titles[1],values=c(1,5))+
                                    scale_x_discrete(limits=unique(Df$Time))+
                                    theme(legend.key.width = unit(3,"line")) 
                                    #scale_y_continuous(breaks=c(seq(0,10,by=2)) )
                                )
        }
        
        
        if (smooth){
            plot_list[count]=list(plot_list[[count]]+
                                    stat_smooth(method="loess", fullrange=F, size=0.5 ,aes(linetype=Type,color=Type)) 
                                )
            gp2=plot_list[count]
            res<-try(get_legend(gp2[[1]] + theme(legend.position  ="right")+guides(color=guide_legend(title=titles[1]),linetype=guide_legend(title=titles[1]))) ,silent = T)
            if (inherits(res,"try-error")){
                plot_list[count]=list(plot_list[[count]]+
                                        stat_summary(fun.y=mean, geom="point", size = 3,aes(color=Type))+
                                        stat_summary(fun.data = "mean_se", geom = "errorbar", width = .3,size = 1,aes(color=Type),show.legend = F)
                                     )
            }
        }else{
            plot_list[count]=list(plot_list[[count]]+
                                    stat_summary(fun.y=mean, geom="line", size = 1.3,aes(linetype=Type,color=Type))+
                                    stat_summary(fun.data = "mean_se", geom = "errorbar", width = .3,size = 1,aes(color=Type),show.legend = F)
                                )
        }

        count=count+1  
    }
    
    # ml_plotly = sapply(X =c(1:length(plot_list)),
                       # FUN = function(x) list(ggplotly(plot_list[[x]]) %>% 
                                                       # style(text=paste(
                                                                          # paste("Cluster:",title_list[[x]][1],sep=" ") ,
                                                                          # paste("Number of Genes:",title_list[[x]][2],sep=" ") ,
                                                                          # sep = "<br />" ),
                                                              # hoverinfo = "text")))
                       
    # ml_plotly = subplot(c(ml_plotly),
                        # nrows = ceiling(length(plot_list)/3),
                        # titleX = T,
                        # titleY  = F,
                        # shareX = T,
                        # shareY = F) %>%
                        # layout(title='Clusters',legend = list(orientation = 'h', y = -0.2))
    gp2=plot_list[1]
    if (color_group[1]==color_group[2]){
        ml<-marrangeGrob(plot_list, nrow=2, ncol=3, top=NULL)
    }else{
        legend <- get_legend(gp2[[1]] + theme(legend.position  ="right")+guides(color=guide_legend(title=titles[1]),linetype=guide_legend(title=titles[1])))
        ml<-marrangeGrob(plot_list, nrow=2, ncol=3,right=legend, top=NULL)
        
    }

    return(list(ml))#,ml_plotly))
}



plot_sheard_genes<-function(allRes,outDir,file_name){
    heatmaps=list()
    if (length(allRes)>1){
        for (cluster in unique(allRes$Cluster)){
            TEMP = na.omit(allRes[allRes$Cluster==cluster,])
            genes = unique(unlist(stringi::stri_split(paste(TEMP$geneID,sep = ,collapse = '/'),fixed = '/')))
            
            if ((length(TEMP$ID)>1) &&((length(genes)>1))){
                mat  = matrix(0, nrow = length(TEMP$ID), ncol = length(genes))
                rownames(mat) = TEMP$ID
                colnames(mat) = genes


                for (x in TEMP$ID){
                  for (y in genes){
                    mat[x,y] = length( unlist(intersect( unlist(stringi::stri_split(TEMP[TEMP$ID==x,'geneID'],fixed = '/')),y )))
                    
                  }
                }

                rownames(mat) = TEMP$Description
                
                if ((length(TEMP$ID)>20) || ((length(genes)>200))){
                    heat_map = pheatmap(mat = mat,cluster_rows = T,
                                        cluster_cols = T,
                                        silent = T,
                                        legend = F)
                
                }else{
                    if (length(unique(as.vector(mat)))==2 ){
                        color=colorRampPalette(c('white','pink'))(2)
                        mybreaks=NA
                    }else{
                        color=colorRampPalette(c('pink'))(1)
                        mybreaks=c(0,1)
                    }
                    heat_map = pheatmap(mat = mat,cluster_rows = T,
                            treeheight_col = 0,
                            treeheight_row = 0,
                            width = 5,
                            height =5,
                            cellheight = 10,
                            fontsize_row =5,
                            fontsize_col = 1,
                            main = paste('Cluster ',cluster),
                            border_color = 'white',
                            cluster_cols = T,
                            breaks = mybreaks,
                            filename = file.path(outDir,paste('Cluster',cluster,'_genes2term_',file_name,".pdf",collapse = "")),
                            color = color,
                            legend = F)
                         
                }
                write.csv(x = mat[heat_map$tree_row$order,heat_map$tree_col$order],
                      quote = T,
                      row.names = T,
                      file = file.path(outDir,paste('Cluster',cluster,'_genes2term_',file_name,".csv",collapse = "")))
        
            
                mat  = matrix(0, nrow = length(TEMP$ID), ncol = length(TEMP$ID))
                rownames(mat) = TEMP$ID
                colnames(mat) = TEMP$ID

                for (x in TEMP$ID){
                  for (y in TEMP$ID){
                    mat[x,y] =100*(2*length( unlist(intersect( unlist(stringi::stri_split(TEMP[TEMP$ID==x,'geneID'],fixed = '/')),unlist(stringi::stri_split(TEMP[TEMP$ID==y,'geneID'],fixed = '/'))))))/(length(unlist(stringi::stri_split(TEMP[TEMP$ID==x,'geneID'],fixed = '/'))) +  length(unlist(stringi::stri_split(TEMP[TEMP$ID==y,'geneID'],fixed = '/'))))
                    
                  }
                }

                rownames(mat) = TEMP$Description
                colnames(mat) = TEMP$Description
                if (length(unique(as.vector(mat)))>1 ){
                    color=colorRampPalette(rev(RColorBrewer::brewer.pal(n = 7, name ="RdYlBu") ))( 100)
                    mybreaks=seq(0,1,0.01)
                }else{
                    color=colorRampPalette(c('red'))(1)
                    mybreaks=c(0,1)
                }
                    
                if (length(TEMP$ID)>20){
                    heat_map = pheatmap(mat = mat,cluster_rows = T,
                                        main = paste('Cluster ',cluster),
                                        treeheight_col = 0,
                                        treeheight_row = 0,
                                        cluster_cols = T,
                                        silent = T,
                                        legend = T)
                
                }else{
                    heat_map = pheatmap(mat = mat,cluster_rows = T,
                                width = 5,
                                height =5,
                                treeheight_col = 0,
                                treeheight_row = 0,
                                breaks = mybreaks,
                                fontsize_row =5,
                                fontsize_col = 5,
                                main = paste('Cluster ',cluster),
                                border_color = 'white',
                                cluster_cols = T,
                                color = color,
                                filename = file.path(outDir,paste('Cluster',cluster,'_term2term_',file_name,".pdf",collapse = "")),
                                legend = T)
                }

                write.csv(x = mat[heat_map$tree_row$order,heat_map$tree_col$order],
                          quote = T,
                          row.names = T,
                          file = file.path(outDir,paste('Cluster',cluster,'_term2term_',file_name,".csv",collapse = "")))
                
                heatmap_title=htmltools::h4(paste(unlist(stringi::stri_split(str = paste('Cluster',cluster,file_name,' Terms Genes Overlap',collapse = ""),fixed='_')),collapse = " "))
                heatmaps = c(heatmaps ,list(heatmap_title))
                mat = mat[heat_map$tree_row$order,heat_map$tree_col$order]
                heatmaps = c(heatmaps ,list(plot_ly(z = mat,
                                                    x=colnames(mat),
                                                    y=rownames(mat),
                                                    colors = color,
                                                    type = "heatmap")
                                             )
                            )
            }
        }
        
    }
    return(heatmaps)
}


Run_click<-function(mat,click_path,outDir,HOMOGENEITY = 0.5){
      writeLines(text =  paste(dim(mat)[1],dim(mat)[2],sep = ' ' ),con = file.path(outDir,'clickInput.orig'))
      write.table(x = mat,append = T,file = file.path(outDir,'clickInput.orig'),sep = '\t',col.names = F)
      lines=c()
      lines = c(lines,'DATA_TYPE')
      lines = c(lines,'FP ')
      lines = c(lines,'INPUT_FILES_PREFIX')
      lines = c(lines,file.path(outDir,'clickInput '))
      lines = c(lines,'OUTPUT_FILE_PREFIX')
      lines = c(lines,file.path(outDir,'clickOutput '))
      lines = c(lines,'SIMILARITY_TYPE')
      lines = c(lines,'CORRELATION ')
      lines = c(lines,'HOMOGENEITY')
      lines = c(lines,as.character(HOMOGENEITY))
      writeLines(text =  lines,con = file.path(outDir,'params.txt'))
      system(command = paste(click_path,file.path(outDir,'params.txt'),sep = ' ') )
      clusters = read.table(file = file.path(outDir,'clickOutput.res.sol'),sep = '\t',header = F,row.names = 1)
      clusters = setNames(unlist(as.list(clusters)), row.names(clusters))
      return(clusters)
}


#####################Functions-End################################

```

## Statistical Analysis:
```{r echo = FALSE, error = TRUE, comment='', message = FALSE, warning = FALSE}

    library("ggplot2")
    library("pheatmap")
    library("mclust")
    library("factoextra")
    library("cowplot")
    library("gridExtra")
    library("plotly")
    library("clusterProfiler")
    library("DT")
    library('DESeq2')
    
    opt = params$opt
    test2do = params$test2do
    DESeqDataSet_base = params$DESeqDataSet_base
    base_out_dir = params$base_out_dir
    colData = params$colData
    countData = params$countData
    Annotation = params$Annotation
    Annotation_flag = params$Annotation_flag
    KEGG_flag = params$KEGG_flag
    ORGANISM_KEGG_flag = params$ORGANISM_KEGG_flag
    KEGG_KAAS_flag = params$KEGG_KAAS_flag
    GO_flag = params$GO_flag
    
    Original_colData   = colData
    Original_countData = countData
    
    if (!is.na(opt$Post_statistical_ALPHA)){
        FDR_PVAL_CUTOFF = opt$Post_statistical_ALPHA
    }else{
        FDR_PVAL_CUTOFF = opt$ALPHA
    }
    
    if (!is.na(opt$Post_statistical_FoldChange)){
        FC_CUTOFF = opt$Post_statistical_FoldChange #in linear scale
        FC_CUTOFF_log2 = log2(opt$Post_statistical_FoldChange) 
    }else{
        FC_CUTOFF = opt$FoldChange #in linear scale
        FC_CUTOFF_log2 = log2(opt$FoldChange) 
    }
     
    
        statistical_string = unlist(stringi::stri_split(str =  test2do,regex = ','))
        if (length(statistical_string)==3){
             htmltools::h4(sprintf("The statistical results of %s VS %s in %s:",statistical_string[2],statistical_string[3],statistical_string[1]))
        }else{
             htmltools::h4(sprintf("The statistical results of %s:",test2do))
        }
        DESeqDataSet_Results = NA
        Normalized_counts = NA
        Normalized_counts_list=c()
        DESeqDataSet=DESeqDataSet_base
        if (test2do=='LTR'){
          opt$outDir=file.path(base_out_dir,'LTR')
          dir.create(opt$outDir, showWarnings = FALSE)
          
          DESeqDataSet <- DESeq(DESeqDataSet, test="LRT",
                                reduced = as.formula(opt$LRT),
                                parallel=F)
          
          DESeqDataSet_Results <- results(DESeqDataSet,alpha = opt$ALPHA)
          opt$CONTRAST=NA
        }else if (test2do=='No_DESIGN') {
          opt$outDir=file.path(base_out_dir,'No_DESIGN')
          dir.create(opt$outDir, showWarnings = FALSE)
          opt$CONTRAST=NA
        }else if (test2do=='only_clustering'){
          opt$outDir=file.path(base_out_dir,'Only_Clustering')
          dir.create(opt$outDir, showWarnings = FALSE)
          Normalized_counts_assay = countData
          opt$CONTRAST=NA
        }else{
            opt$CONTRAST=test2do
            contrast_list = unlist(stringi::stri_split(str =  opt$CONTRAST,regex = ','))
            if (length(contrast_list)==2){
                contrast_list=c('',contrast_list)
            }
            test_name = paste(contrast_list[2],contrast_list[3],sep = '_vs_')
            opt$outDir=file.path(base_out_dir,test_name)
            dir.create(opt$outDir, showWarnings = FALSE)
            DESeqDataSet_Results <- results(DESeqDataSet,
                                            contrast     = unlist(stringi::stri_split(str = opt$CONTRAST ,regex = ",")) ,
                                            alpha        = opt$ALPHA,
                                            lfcThreshold = log2(opt$FoldChange)   )
          
        }

        if (!is.na(DESeqDataSet_Results)){
            DESeqDataSet_Results_redOrdered <- as.matrix(DESeqDataSet_Results[order(DESeqDataSet_Results$padj),])
            summary(DESeqDataSet_Results)
        }

        # Normalization
        if (!is.na(DESeqDataSet)){
            if (opt$NORMALIZATION_TYPE=='RLOG'){
                Normalized_counts <- rlog(DESeqDataSet, blind=opt$BLIND)
            }else{
                Normalized_counts <- varianceStabilizingTransformation(DESeqDataSet, blind=opt$BLIND)
            }
            Normalized_counts_list=list(Normalized_counts)
            if (!is.na(opt$removeBatchEffect)){
                if (opt$removeBatchEffect_method=="sva"){
                    if(!(all(c('sva') %in% installed.packages()))) {
                        if (Sys.getenv("CONDA_PREFIX")!=""){
                            source("http://bioconductor.org/biocLite.R")
                            try(biocLite("sva", version = "3.8"),silent = F)
                        }else{
                          cat("The Bioconductor sva package is not installed. You must install it for this script to work!")
                        }
                    } 
                    try(library("sva"),silent = F)
                    if ("package:sva" %in% search()==FALSE){
                        cat(sprintf("%s","The Bioconductor sva package is not installed!! will use limma instead"))
                        opt$removeBatchEffect_method="limma"
                    }
                }
                BatchEffects = unlist(stringi::stri_split(str = opt$removeBatchEffect ,regex = ','))
                if (opt$removeBatchEffect_method=="sva"){
                        if (length(BatchEffects)>1){
                            cat(sprintf("%s","It is Not possible to use more then one batch effect using the sva package, will use only the first one!!"))
                        }
                        DESIGN_list = unlist(stringi::stri_split( stringi::stri_replace(str = opt$DESIGN,
                                                                                   regex =' |~',
                                                                                   mode = 'all',
                                                                                   replacement = ''),
                                                            fixed = '+'))
                        New_DESIGN =paste0('~',paste(DESIGN_list[DESIGN_list!=BatchEffects[1]],collapse ='+'))
                        
<<<<<<< HEAD
                        modcombat = model.matrix( as.formula(New_DESIGN) , data=Original_colData)
                        combat_edata = ComBat(dat = assay(Normalized_counts),
                                              batch = Original_colData[,BatchEffects[1]],
                                              mod = modcombat,
                                              par.prior = T,
                                              mean.only=F)
                        assay(Normalized_counts) = combat_edata
=======
                        
                        
                        modcombat = model.matrix( as.formula(New_DESIGN) , data=Original_colData)
                        combat_edata<-try(ComBat(dat = assay(Normalized_counts),
                                              batch = Original_colData[,BatchEffects[1]],
                                              mod = modcombat,
                                              par.prior = T,
                                              mean.only=F),
                                          silent = T)
                        if (inherits(combat_edata,"try-error")){
                            cat(sprintf("%s","Failed to correct batch effect using parametric adjustment will try using limma instead!!\n"))
                           
                            assay(Normalized_counts) = limma::removeBatchEffect(assay(Normalized_counts),
                                                                                batch = Normalized_counts@colData[,BatchEffects[1]])
                            
                        }else{
                            assay(Normalized_counts) = combat_edata
                        }   
>>>>>>> 05cb2748
                        
                }else{
                
                    if (length(BatchEffects)>1){
                            assay(Normalized_counts) = limma::removeBatchEffect(assay(Normalized_counts),
                                                                                batch = Normalized_counts@colData[,BatchEffects[1]],
                                                                                batch2= Normalized_counts@colData[,BatchEffects[2]])
                    }else{
                            assay(Normalized_counts) = limma::removeBatchEffect(assay(Normalized_counts),
                                                                                batch = Normalized_counts@colData[,BatchEffects[1]])
                    }
                }
                Normalized_counts_list = c(Normalized_counts_list,Normalized_counts)
            }
            
            Normalized_counts_assay = assay(Normalized_counts)
        }


        ##################DeSeq-END####################################
```





```{r echo = FALSE, error = TRUE, comment='', message = FALSE, warning = FALSE,results='asis'}
        ##################DeSeq-Print Results As Is (Vered 14.6.2018)##
        if (!is.na(DESeqDataSet_Results)){
            Results_for_print = as.data.frame(DESeqDataSet_Results)

            if (!is.na(opt$LRT)){
                Results_for_print = Results_for_print[,c('pvalue','padj')]
                test_name = 'LRT'

            }else{
                if (!is.na(opt$CONTRAST)){
                    Results_for_print = Results_for_print[,c('log2FoldChange','pvalue','padj')]
                    contrast_list = unlist(stringi::stri_split(str =  opt$CONTRAST,regex = ','))
                    if (length(contrast_list)==2){
                        contrast_list=c('',contrast_list)
                    }
                    test_name = paste(contrast_list[2],contrast_list[3],sep = '.vs.')
                }
            }

            colnames(Results_for_print) = unlist(lapply(colnames(Results_for_print), function(x)  paste(x, test_name,sep = '.')) ) 
            write.table(Results_for_print,
                        file = file.path(opt$outDir,paste(test_name,'txt', sep = '.')) ,
                        quote = F,
                        sep = "\t",
                        col.names=NA)
        }
        ##################DeSeq-Print Results END######################

        ##################Print Normalized counts######################
        if (!is.na(Normalized_counts)){
            write.table(Normalized_counts_assay,
                        file = file.path(opt$outDir,paste(test_name,opt$NORMALIZATION_TYPE,'Normalized_counts.txt', sep = '_')) ,
                        quote = F,
                        sep = "\t")
           
            
            if (!is.na(Annotation)) {
                  Normalized_counts_DATA = merge.data.frame(Normalized_counts_assay,Annotation,by="row.names",all.x = T,sort = F)
                  rownames(Normalized_counts_DATA) = Normalized_counts_DATA$Row.names
                  Normalized_counts_DATA$Row.names=NULL
                  Annotation_TEXT = ' and Annotation'
            }else{
                Normalized_counts_DATA = Normalized_counts_assay
                Annotation_TEXT = ''
            }
            cat(sprintf("<h4>%s</h4>",paste("The Next Table is of ",test_name,opt$NORMALIZATION_TYPE,'Normalized Counts',Annotation_TEXT, sep = ' ')))
            Normalized_counts_table  =  datatable(Normalized_counts_DATA,
                                                  caption = htmltools::tags$caption(style = 'caption-side: bottom; text-align: center;',
                                                                                            'Table: ', 
                                                                                            htmltools::em(paste("This Table is of ",test_name,opt$NORMALIZATION_TYPE,'Normalized Counts',Annotation_TEXT, sep = ' '))
                                                                                    ),
                                                  options = list(keys = TRUE ,
                                                                 scrollX = TRUE,
                                                                 fixedHeader = FALSE,
                                                                 fixedColumns = TRUE,
                                                                 pageLength = 5,
                                                                 scrollY = 300,
                                                                 orderClasses=TRUE,
                                                                 autoWidth = TRUE,
                                                                 scroller = TRUE,
                                                                 dom = 'Bfrtip',
                                                                 buttons = c('copy', 'csv', 'excel', 'pdf', 'print'),
                                                                 deferRender = TRUE),
                                                  class = 'cell-border stripe',
                                                  filter = 'top',
                                                  extensions = c('Buttons','FixedColumns','FixedHeader','KeyTable','Scroller'))
     
            
            htmltools::tagList(list(Normalized_counts_table))
        }
        ##################Print Normalized counts END#######################

        ##################Volcano plot and MA plot Vered##################
        MA_Volcano_plot = NA
        MA_plot = NA
        Volcano_plot = NA 
        
        
        if (!is.na(DESeqDataSet_Results)){

            topT <- as.data.frame(DESeqDataSet_Results)

            if (!is.na(opt$LRT)){
              cat('No Volcano plot for LTR')
            }else{
                if (!is.na(opt$CONTRAST)){
                    cat(sprintf("<h4>%s</h4>",paste("Volcano Plot of ",test_name, sep = ' ')))
                    contrast_list = unlist(stringi::stri_split(str =  opt$CONTRAST,regex = ','))
                    if (length(contrast_list)==2){
                        contrast_list=c('',contrast_list)
                    }
                    test_name = paste(contrast_list[2],contrast_list[3],sep = ' vs ')
                    plotTitle = paste('Volcano Plot (', test_name, ')', sep="")
                   
                    par(mar=c(5,5,5,5), cex=1.0, cex.main=1.4, cex.axis=1.4, cex.lab=1.4)

                    topT <- na.omit(as.data.frame(DESeqDataSet_Results))
                    #Adjusted P values (FDR Q values)
                    with(topT, plot(log2FoldChange, -log10(padj), pch=20, main=plotTitle, cex=1.0, xlab=bquote(~Log[2]~fold~change), ylab=bquote(~-log[10]~'FDR p-'~value)))

                    with(subset(topT, padj<FDR_PVAL_CUTOFF & abs(log2FoldChange)>FC_CUTOFF_log2), points(log2FoldChange, -log10(padj), pch=20, col="red", cex=0.5))

                    #Add lines for absolute adjusted p-value and FC cutoffs 
                    abline(v=-FC_CUTOFF_log2, col="black", lty=4, lwd=2.0)
                    abline(v=FC_CUTOFF_log2, col="black", lty=4, lwd=2.0)
                    if (length(topT$padj[topT$padj<FDR_PVAL_CUTOFF])>0){
                        abline(h=-log10(max(topT$padj[topT$padj<FDR_PVAL_CUTOFF], na.rm=TRUE)), col="black", lty=4, lwd=FC_CUTOFF_log2)
                    }
                    Volcano_plot_ = recordPlot()

                    pdf(file.path(opt$outDir,paste(c(plotTitle,".pdf"),collapse ="")))
                    replayPlot(Volcano_plot_)
                    trash = dev.off()
                    
                    Volcano_plot=plot_ly(topT, x = ~log2FoldChange, y = ~-log10(padj),type='scatter', mode='markers',
                                         showlegend = FALSE,
                                         text=~paste(row.names(topT),
                                         paste("FDR p− value:",padj,sep=" ") ,
                                         paste("log2FoldChange:",log2FoldChange,sep=" ") ,
                                         sep = "<br />" ),
                                         hoverinfo = "text",
                                         color = (~padj<FDR_PVAL_CUTOFF & abs(log2FoldChange)>FC_CUTOFF_log2),
                                         colors= c('black','red'),
                                         name=row.names(topT) ) %>%
                                 add_markers() %>%
                                 layout(title = paste("Volcano Plot of ",test_name, sep = ' '),
                                        xaxis = list(title = 'Log2 Fold Change'),
                                        yaxis = list(title = 'log10 FDR p− value')) 
                                        
                                        
                    MA_plot=plot_ly(topT, x = ~baseMean , y = ~log2FoldChange,type='scatter', mode='markers',
                                    showlegend = FALSE,
                                    text=~paste(row.names(topT),
                                    paste("FDR p− value:",padj,sep=" ") ,
                                    paste("log2FoldChange:",log2FoldChange,sep=" ") ,
                                    paste("Mean of Normalized Counts:",baseMean,sep=" ") ,
                                    sep = "<br />" ),
                                    hoverinfo = "text",
                                    color = (~padj<FDR_PVAL_CUTOFF & abs(log2FoldChange)>FC_CUTOFF_log2),
                                    colors= c('black','red'),
                                    name=row.names(topT) ) %>%
                            add_markers() %>%
                            layout(title = paste("MA Plot of ",test_name, sep = ' '),
                                   xaxis = list(title = 'Mean of Normalized Counts',type = "log"),
                                   yaxis = list(title = 'Log2 Fold Change')) 
                    
                    MA_Volcano_plot =   plot_ly(topT, x = ~log2FoldChange, z = ~-log10(padj), y = ~baseMean ,
                                            showlegend = FALSE,
                                            text=~paste(row.names(topT),
                                                        paste("FDR p− value:",padj,sep=" ") ,
                                                        paste("log2FoldChange:",log2FoldChange,sep=" ") ,
                                                        paste("Mean of Normalized Counts:",baseMean,sep=" ") ,
                                                        sep = "<br />" ),
                                            hoverinfo = "text",
                                            color = (~padj<FDR_PVAL_CUTOFF & abs(log2FoldChange)>FC_CUTOFF_log2),
                                            colors= c('black','red'),
                                            name=row.names(topT) ) %>%
                                    add_markers() %>%
                                    layout(title = paste("3D MA and Volcano Plots of ",test_name, sep = ' '),
                                           scene = list(xaxis = list(title = 'Log2 Fold Change' ,showspikes = FALSE , autorange = T, showgrid = TRUE),
                                                        zaxis = list(title = 'log10 FDR p− value', showspikes = FALSE ,autorange = T, showgrid = TRUE),
                                                        yaxis = list(title = 'Mean of Normalized Counts', type = "log",showspikes = FALSE , autorange = T, showgrid = TRUE))) 
                
                }
            }

            cat(sprintf("<h4>%s</h4>",paste("MA Plot of ",test_name, sep = ' ')))
            plotTitle = paste('MA Plot (', test_name, ')', sep="")
            plotMA(DESeqDataSet_Results, alpha=FDR_PVAL_CUTOFF, colNonSig = 'blue', ylim=c(-10,10), main=plotTitle)
            abline(h=c(-FC_CUTOFF_log2,FC_CUTOFF_log2), col="red")
            MA_plot_ = recordPlot()
            trash = pdf(file.path(opt$outDir,paste(c(plotTitle,".pdf"),collapse ="")))
            replayPlot(MA_plot_)
            trash = dev.off()
        }
        
        
        # cat(sprintf("<h4>%s</h4>",paste("Volcano Plot of ",test_name, sep = ' ')))
        # grid::grid.newpage()
        # Volcano_plot
        # grid::grid.newpage()
        
        # cat(sprintf("<h4>%s</h4>",paste("MA Plot of ",test_name, sep = ' ')))
        # grid::grid.newpage()
        # MA_plot
        # grid::grid.newpage()
        
        
    ############################Original-PCA-START##############################################
    
        cat(sprintf("<h2>%s</h2>", 'PCA Plots:'))
        if (length(Normalized_counts_list)==2){
            PCA_Normalized_counts = Normalized_counts_list[[1]]
            cat(sprintf("<h3>%s</h3>", 'PCA Plot Using Original Data:'))
        }else if (length(Normalized_counts_list)==1){
            PCA_Normalized_counts = Normalized_counts_list[[1]]
        }else if (length(Normalized_counts_list)==0){
            PCA_Normalized_counts = NA
        }
        
    ##################PCA-TOP500####################################
        if (!is.na(PCA_Normalized_counts)){
            intgroup=c(opt$PCA_COLOR,opt$PCA_SHAPE,opt$PCA_SIZE)
            intgroup=intgroup[!is.na(intgroup)]
            PCA_data <- plotPCA(PCA_Normalized_counts, intgroup=make.names(intgroup), returnData=TRUE,ntop=500)
            percentVar <- round(100 * attr(PCA_data, "percentVar"))

            if (is.na(opt$PCA_COLOR)){
              opt$PCA_COLOR='name'
            }

            if (is.na(opt$PCA_SHAPE)){
                pca_res=ggplot(PCA_data, aes_string('PC1', 'PC2', color=make.names(opt$PCA_COLOR),size=make.names(opt$PCA_SIZE)) )+
                    geom_count()+
                    scale_shape_discrete(solid=F)+
                    guides(color=guide_legend(order = 1 ,title=opt$PCA_COLOR))+
                    guides(size=guide_legend(order  = 2,title=opt$PCA_SIZE))+
                    xlab(paste0("PC1: ",percentVar[1],"% variance")) +
                    ylab(paste0("PC2: ",percentVar[2],"% variance")) +
                    coord_fixed()
                ggsave(file.path(opt$outDir,paste(c('TOP500_PCA_pc1_pc2',".pdf"),collapse ="")),pca_res,dpi = 600, width = 6.99, height =6.99, units = "in")

                pca_res=ggplot(PCA_data, aes_string('PC1', 'PC3', color=make.names(opt$PCA_COLOR),size=make.names(opt$PCA_SIZE)) )+
                    geom_count()+
                    guides(color=guide_legend(order = 1 ,title=opt$PCA_COLOR))+
                    guides(size=guide_legend(order  = 2,title=opt$PCA_SIZE))+
                    xlab(paste0("PC1: ",percentVar[1],"% variance")) +
                    ylab(paste0("PC3: ",percentVar[3],"% variance")) +
                    coord_fixed()
                ggsave(file.path(opt$outDir,paste(c('TOP500_PCA_pc1_pc3',".pdf"),collapse ="")),pca_res,dpi = 600, width = 6.99, height =6.99, units = "in")
                
                PCA_plot = plot_ly(PCA_data, x = ~PC1, y = ~PC3, z = ~PC2,
                                    text=~paste(row.names(PCA_data),
                                                 paste("color:",opt$PCA_COLOR,get(make.names(opt$PCA_COLOR)),sep=" ") ,
                                                 paste("size:",opt$PCA_SIZE,get(make.names(opt$PCA_SIZE)),sep=" ") ,
                                                 sep = "<br />" ),
                                    hoverinfo = "text")%>%
                                    add_trace( mode="markers",
                                               visible ="legendonly",
                                               type='scatter3d', x = ~PC1, y = ~PC3, z = ~PC2,
                                               color=~get(make.names(opt$PCA_COLOR)),
                                               symbols = c("circle","square","diamond","cross","x"),
                                               opacity = 1)%>%
                                    add_trace( mode="markers",
                                               type='scatter3d', x = ~PC1, y = ~PC3, z = ~PC2,
                                               size  = ~get(make.names((opt$PCA_SIZE))),
                                               sizes = c(3,15),
                                               name=row.names(PCA_data),
                                               color=~get(make.names(opt$PCA_COLOR)),
                                               marker = list( line=list(color="black",width = 1),
                                                                sizemode = 'diameter'
                                                            ),
                                               showlegend =F,
                                               opacity = 0.8)%>%
                                    layout(title = 'PCA of the TOP 500 Most Variable Genes',
                                           scene = list(xaxis = list(title = paste0("PC1: ",percentVar[1],"% variance"),showspikes = FALSE , autorange = TRUE, showgrid = TRUE, zeroline = FALSE, showline = FALSE, autotick = TRUE, ticks = '', showticklabels = FALSE),
                                                        yaxis = list(title = paste0("PC3: ",percentVar[3],"% variance"), showspikes = FALSE ,autorange = TRUE, showgrid = TRUE, zeroline = FALSE, showline = FALSE, autotick = TRUE, ticks = '', showticklabels = FALSE),
                                                        zaxis = list(title = paste0("PC2: ",percentVar[2],"% variance"),showspikes = FALSE , autorange = TRUE, showgrid = TRUE, zeroline = FALSE, showline = FALSE, autotick = TRUE, ticks = '', showticklabels = FALSE))) 
                PCA_plot
            }else{
                pca_res=ggplot(PCA_data, aes_string('PC1', 'PC2', color=make.names(opt$PCA_COLOR),shape=make.names(opt$PCA_SHAPE),size=make.names(opt$PCA_SIZE)) )+
                    geom_count()+
                    scale_shape_discrete(solid=F)+
                    guides(color=guide_legend(order = 1 ,title=opt$PCA_COLOR))+
                    guides(shape=guide_legend(order  = 2,title=opt$PCA_SHAPE))+
                    guides(size=guide_legend(order  = 2,title=opt$PCA_SIZE))+
                    xlab(paste0("PC1: ",percentVar[1],"% variance")) +
                    ylab(paste0("PC2: ",percentVar[2],"% variance")) +
                    coord_fixed()
                ggsave(file.path(opt$outDir,paste(c('TOP500_PCA_pc1_pc2',".pdf"),collapse ="")),pca_res,dpi = 600, width = 6.99, height =6.99, units = "in")

                pca_res=ggplot(PCA_data, aes_string('PC1', 'PC3', color=make.names(opt$PCA_COLOR),shape=make.names(opt$PCA_SHAPE),size=make.names(opt$PCA_SIZE)) )+
                    geom_count()+
                    guides(color=guide_legend(order = 1 ,title=opt$PCA_COLOR))+
                    guides(shape=guide_legend(order  = 2,title=opt$PCA_SHAPE))+
                    guides(size=guide_legend(order  = 2,title=opt$PCA_SIZE))+
                    xlab(paste0("PC1: ",percentVar[1],"% variance")) +
                    ylab(paste0("PC3: ",percentVar[3],"% variance")) +
                    coord_fixed()
                ggsave(file.path(opt$outDir,paste(c('TOP500_PCA_pc1_pc3',".pdf"),collapse ="")),pca_res,dpi = 600, width = 6.99, height =6.99, units = "in")
                
                PCA_plot = plot_ly(PCA_data, x = ~PC1, y = ~PC3, z = ~PC2,
                                    text=~paste(row.names(PCA_data),
                                                 paste("shape:",opt$PCA_SHAPE,get(make.names(opt$PCA_SHAPE)),sep=" ") ,
                                                 paste("color:",opt$PCA_COLOR,get(make.names(opt$PCA_COLOR)),sep=" ") ,
                                                 paste("size:",opt$PCA_SIZE,get(make.names(opt$PCA_SIZE)),sep=" ") ,
                                                 sep = "<br />" ),
                                    hoverinfo = "text")%>%
                                    add_trace( mode="markers",
                                               visible ="legendonly",
                                               type='scatter3d', x = ~PC1, y = ~PC3, z = ~PC2,
                                               symbol = ~get(make.names((opt$PCA_SHAPE))),
                                               symbols = c("circle","square","diamond","cross","x"),
                                               sizes = c(3,15),
                                               marker = list( line=list(color="black",width = 1),
                                                                sizemode = 'diameter',
                                                                color="white"),
                                               opacity = 0.8)%>%
                                    add_trace( mode="markers",
                                               visible ="legendonly",
                                               type='scatter3d', x = ~PC1, y = ~PC3, z = ~PC2,
                                               color=~get(make.names(opt$PCA_COLOR)),
                                               symbols = c("circle","square","diamond","cross","x"),
                                               opacity = 1)%>%
                                    add_trace( mode="markers",
                                               type='scatter3d', x = ~PC1, y = ~PC3, z = ~PC2,
                                               symbol = ~get(make.names((opt$PCA_SHAPE))),
                                               symbols = c("circle","square","diamond","cross","x"),
                                               size  = ~get(make.names((opt$PCA_SIZE))),
                                               sizes = c(3,15),
                                               name=row.names(PCA_data),
                                               color=~get(make.names(opt$PCA_COLOR)),
                                               marker = list( line=list(color="black",width = 1),
                                                                sizemode = 'diameter'
                                                            ),
                                               showlegend =F,
                                               opacity = 0.8)%>%
                                    layout(title = 'PCA of the TOP 500 Most Variable Genes',
                                           scene = list(xaxis = list(title = paste0("PC1: ",percentVar[1],"% variance"),showspikes = FALSE , autorange = TRUE, showgrid = TRUE, zeroline = FALSE, showline = FALSE, autotick = TRUE, ticks = '', showticklabels = FALSE),
                                                        yaxis = list(title = paste0("PC3: ",percentVar[3],"% variance"), showspikes = FALSE ,autorange = TRUE, showgrid = TRUE, zeroline = FALSE, showline = FALSE, autotick = TRUE, ticks = '', showticklabels = FALSE),
                                                        zaxis = list(title = paste0("PC2: ",percentVar[2],"% variance"),showspikes = FALSE , autorange = TRUE, showgrid = TRUE, zeroline = FALSE, showline = FALSE, autotick = TRUE, ticks = '', showticklabels = FALSE))) 
                PCA_plot
            }
        }
        ##################PCA-TOP500-END####################################

        # ##################PCA-ALL####################################
        if (!is.na(PCA_Normalized_counts)){
            intgroup=c(opt$PCA_COLOR,opt$PCA_SHAPE,opt$PCA_SIZE)
            intgroup=intgroup[!is.na(intgroup)]
            PCA_data <- plotPCA(PCA_Normalized_counts, intgroup=make.names(intgroup), returnData=TRUE,ntop='all')
            percentVar <- round(100 * attr(PCA_data, "percentVar"))

            if (is.na(opt$PCA_COLOR)){
                opt$PCA_COLOR='name'
            }

            if (is.na(opt$PCA_SHAPE)){
                pca_res=ggplot(PCA_data, aes_string('PC1', 'PC2', color=make.names(opt$PCA_COLOR),size=make.names(opt$PCA_SIZE)) )+
                    geom_count()+
                    scale_shape_discrete(solid=F)+
                    guides(color=guide_legend(order = 1 ,title=opt$PCA_COLOR))+
                    guides(size=guide_legend(order  = 2,title=opt$PCA_SIZE))+
                    xlab(paste0("PC1: ",percentVar[1],"% variance")) +
                    ylab(paste0("PC2: ",percentVar[2],"% variance")) +
                    coord_fixed()
                ggsave(file.path(opt$outDir,paste(c('ALL_PCA_pc1_pc2',".pdf"),collapse ="")),pca_res,dpi = 600, width = 6.99, height =6.99, units = "in")

                pca_res=ggplot(PCA_data, aes_string('PC1', 'PC3', color=make.names(opt$PCA_COLOR),size=make.names(opt$PCA_SIZE)) )+
                    geom_count()+
                    guides(color=guide_legend(order = 1 ,title=opt$PCA_COLOR))+
                    guides(size=guide_legend(order  = 2,title=opt$PCA_SIZE))+
                    xlab(paste0("PC1: ",percentVar[1],"% variance")) +
                    ylab(paste0("PC3: ",percentVar[3],"% variance")) +
                    coord_fixed()
                ggsave(file.path(opt$outDir,paste(c('ALL_PCA_pc1_pc3',".pdf"),collapse ="")),pca_res,dpi = 600, width = 6.99, height =6.99, units = "in")
                
                PCA_plot_ALL = plot_ly(PCA_data, x = ~PC1, y = ~PC3, z = ~PC2,
                                    text=~paste(row.names(PCA_data),
                                                 paste("color:",opt$PCA_COLOR,get(make.names(opt$PCA_COLOR)),sep=" ") ,
                                                 paste("size:",opt$PCA_SIZE,get(make.names(opt$PCA_SIZE)),sep=" ") ,
                                                 sep = "<br />" ),
                                    hoverinfo = "text")%>%
                                    add_trace( mode="markers",
                                               visible ="legendonly",
                                               type='scatter3d', x = ~PC1, y = ~PC3, z = ~PC2,
                                               color=~get(make.names(opt$PCA_COLOR)),
                                               symbols = c("circle","square","diamond","cross","x"),
                                               opacity = 1)%>%
                                    add_trace( mode="markers",
                                               type='scatter3d', x = ~PC1, y = ~PC3, z = ~PC2,
                                               size  = ~get(make.names((opt$PCA_SIZE))),
                                               sizes = c(3,15),
                                               name=row.names(PCA_data),
                                               color=~get(make.names(opt$PCA_COLOR)),
                                               marker = list( line=list(color="black",width = 1),
                                                                sizemode = 'diameter'
                                                            ),
                                               showlegend =F,
                                               opacity = 0.8)%>%
                                    layout(title = 'PCA Using All Genes',
                                           scene = list(xaxis = list(title = paste0("PC1: ",percentVar[1],"% variance"),showspikes = FALSE , autorange = TRUE, showgrid = TRUE, zeroline = FALSE, showline = FALSE, autotick = TRUE, ticks = '', showticklabels = FALSE),
                                                        yaxis = list(title = paste0("PC3: ",percentVar[3],"% variance"), showspikes = FALSE ,autorange = TRUE, showgrid = TRUE, zeroline = FALSE, showline = FALSE, autotick = TRUE, ticks = '', showticklabels = FALSE),
                                                        zaxis = list(title = paste0("PC2: ",percentVar[2],"% variance"),showspikes = FALSE , autorange = TRUE, showgrid = TRUE, zeroline = FALSE, showline = FALSE, autotick = TRUE, ticks = '', showticklabels = FALSE))) 
                PCA_plot_ALL
            }else{
                pca_res=ggplot(PCA_data, aes_string('PC1', 'PC2', color=make.names(opt$PCA_COLOR),shape=make.names(opt$PCA_SHAPE),size=make.names(opt$PCA_SIZE)) )+
                    geom_count()+
                    scale_shape_discrete(solid=F)+
                    guides(color=guide_legend(order = 1 ,title=opt$PCA_COLOR))+
                    guides(shape=guide_legend(order  = 2,title=opt$PCA_SHAPE))+
                    guides(size=guide_legend(order  = 2,title=opt$PCA_SIZE))+
                    xlab(paste0("PC1: ",percentVar[1],"% variance")) +
                    ylab(paste0("PC2: ",percentVar[2],"% variance")) +
                    coord_fixed()
                ggsave(file.path(opt$outDir,paste(c('ALL_PCA_pc1_pc2',".pdf"),collapse ="")),pca_res,dpi = 600, width = 6.99, height =6.99, units = "in")
              
                pca_res=ggplot(PCA_data, aes_string('PC1', 'PC3', color=make.names(opt$PCA_COLOR),shape=make.names(opt$PCA_SHAPE),size=make.names(opt$PCA_SIZE)) )+
                    geom_count()+
                    guides(color=guide_legend(order = 1 ,title=opt$PCA_COLOR))+
                    guides(shape=guide_legend(order  = 2,title=opt$PCA_SHAPE))+
                    guides(size=guide_legend(order  = 2,title=opt$PCA_SIZE))+
                    xlab(paste0("PC1: ",percentVar[1],"% variance")) +
                    ylab(paste0("PC3: ",percentVar[3],"% variance")) +
                    coord_fixed()
                ggsave(file.path(opt$outDir,paste(c('ALL_PCA_pc1_pc3',".pdf"),collapse ="")),pca_res,dpi = 600, width = 6.99, height =6.99, units = "in")
                
                PCA_plot_ALL = plot_ly(PCA_data, x = ~PC1, y = ~PC3, z = ~PC2,
                                    text=~paste(row.names(PCA_data),
                                                 paste("shape:",opt$PCA_SHAPE,get(make.names(opt$PCA_SHAPE)),sep=" ") ,
                                                 paste("color:",opt$PCA_COLOR,get(make.names(opt$PCA_COLOR)),sep=" ") ,
                                                 paste("size:",opt$PCA_SIZE,get(make.names(opt$PCA_SIZE)),sep=" ") ,
                                                 sep = "<br />" ),
                                    hoverinfo = "text")%>%
                                    add_trace( mode="markers",
                                               visible ="legendonly",
                                               type='scatter3d', x = ~PC1, y = ~PC3, z = ~PC2,
                                               symbol = ~get(make.names((opt$PCA_SHAPE))),
                                               symbols = c("circle","square","diamond","cross","x"),
                                               sizes = c(3,15),
                                               marker = list( line=list(color="black",width = 1),
                                                                sizemode = 'diameter',
                                                                color="white"),
                                               opacity = 0.8)%>%
                                    add_trace( mode="markers",
                                               visible ="legendonly",
                                               type='scatter3d', x = ~PC1, y = ~PC3, z = ~PC2,
                                               color=~get(make.names(opt$PCA_COLOR)),
                                               symbols = c("circle","square","diamond","cross","x"),
                                               opacity = 1)%>%
                                    add_trace( mode="markers",
                                               type='scatter3d', x = ~PC1, y = ~PC3, z = ~PC2,
                                               symbol = ~get(make.names((opt$PCA_SHAPE))),
                                               symbols = c("circle","square","diamond","cross","x"),
                                               size  = ~get(make.names((opt$PCA_SIZE))),
                                               sizes = c(3,15),
                                               name=row.names(PCA_data),
                                               color=~get(make.names(opt$PCA_COLOR)),
                                               marker = list( line=list(color="black",width = 1),
                                                                sizemode = 'diameter'
                                                            ),
                                               showlegend =F,
                                               opacity = 0.8)%>%
                                    layout(title = 'PCA Using All Genes',
                                           scene = list(xaxis = list(title = paste0("PC1: ",percentVar[1],"% variance"),showspikes = FALSE , autorange = TRUE, showgrid = TRUE, zeroline = FALSE, showline = FALSE, autotick = TRUE, ticks = '', showticklabels = FALSE),
                                                        yaxis = list(title = paste0("PC3: ",percentVar[3],"% variance"), showspikes = FALSE ,autorange = TRUE, showgrid = TRUE, zeroline = FALSE, showline = FALSE, autotick = TRUE, ticks = '', showticklabels = FALSE),
                                                        zaxis = list(title = paste0("PC2: ",percentVar[2],"% variance"),showspikes = FALSE , autorange = TRUE, showgrid = TRUE, zeroline = FALSE, showline = FALSE, autotick = TRUE, ticks = '', showticklabels = FALSE))) 
                PCA_plot_ALL
            }
        }
        # ##################PCA-END####################################
        
    ############################Original-PCA-ENDS##############################################




    ############################Batch-Effect-Corrected-PCA-START##############################################
    
    if (length(Normalized_counts_list)==2){
        PCA_Normalized_counts = Normalized_counts_list[[2]]
        cat(sprintf("<h3>%s</h3>", 'PCA Plot Using Batch Effect Corrected Data:'))
        extra_string="Batch_Effect_Corrected_"
    }        
        ##################PCA-TOP500####################################
        if (length(Normalized_counts_list)==2){
            intgroup=c(opt$PCA_COLOR,opt$PCA_SHAPE,opt$PCA_SIZE)
            intgroup=intgroup[!is.na(intgroup)]
            PCA_data <- plotPCA(PCA_Normalized_counts, intgroup=make.names(intgroup), returnData=TRUE,ntop=500)
            percentVar <- round(100 * attr(PCA_data, "percentVar"))

            if (is.na(opt$PCA_COLOR)){
              opt$PCA_COLOR='name'
            }

            if (is.na(opt$PCA_SHAPE)){
                pca_res=ggplot(PCA_data, aes_string('PC1', 'PC2', color=make.names(opt$PCA_COLOR),size=make.names(opt$PCA_SIZE)) )+
                    geom_count()+
                    scale_shape_discrete(solid=F)+
                    guides(color=guide_legend(order = 1 ,title=opt$PCA_COLOR))+
                    guides(size=guide_legend(order  = 2,title=opt$PCA_SIZE))+
                    xlab(paste0("PC1: ",percentVar[1],"% variance")) +
                    ylab(paste0("PC2: ",percentVar[2],"% variance")) +
                    coord_fixed()
                ggsave(file.path(opt$outDir,paste(c(extra_string,'TOP500_PCA_pc1_pc2',".pdf"),collapse ="")),pca_res,dpi = 600, width = 6.99, height =6.99, units = "in")

                pca_res=ggplot(PCA_data, aes_string('PC1', 'PC3', color=make.names(opt$PCA_COLOR),size=make.names(opt$PCA_SIZE)) )+
                    geom_count()+
                    guides(color=guide_legend(order = 1 ,title=opt$PCA_COLOR))+
                    guides(size=guide_legend(order  = 2,title=opt$PCA_SIZE))+
                    xlab(paste0("PC1: ",percentVar[1],"% variance")) +
                    ylab(paste0("PC3: ",percentVar[3],"% variance")) +
                    coord_fixed()
                ggsave(file.path(opt$outDir,paste(c(extra_string,'TOP500_PCA_pc1_pc3',".pdf"),collapse ="")),pca_res,dpi = 600, width = 6.99, height =6.99, units = "in")
                
                PCA_plot = plot_ly(PCA_data, x = ~PC1, y = ~PC3, z = ~PC2,
                                    text=~paste(row.names(PCA_data),
                                                 paste("color:",opt$PCA_COLOR,get(make.names(opt$PCA_COLOR)),sep=" ") ,
                                                 paste("size:",opt$PCA_SIZE,get(make.names(opt$PCA_SIZE)),sep=" ") ,
                                                 sep = "<br />" ),
                                    hoverinfo = "text")%>%
                                    add_trace( mode="markers",
                                               visible ="legendonly",
                                               type='scatter3d', x = ~PC1, y = ~PC3, z = ~PC2,
                                               color=~get(make.names(opt$PCA_COLOR)),
                                               symbols = c("circle","square","diamond","cross","x"),
                                               opacity = 1)%>%
                                    add_trace( mode="markers",
                                               type='scatter3d', x = ~PC1, y = ~PC3, z = ~PC2,
                                               size  = ~get(make.names((opt$PCA_SIZE))),
                                               sizes = c(3,15),
                                               name=row.names(PCA_data),
                                               color=~get(make.names(opt$PCA_COLOR)),
                                               marker = list( line=list(color="black",width = 1),
                                                                sizemode = 'diameter'
                                                            ),
                                               showlegend =F,
                                               opacity = 0.8)%>%
                                    layout(title = 'PCA of the TOP 500 Most Variable Genes',
                                           scene = list(xaxis = list(title = paste0("PC1: ",percentVar[1],"% variance"),showspikes = FALSE , autorange = TRUE, showgrid = TRUE, zeroline = FALSE, showline = FALSE, autotick = TRUE, ticks = '', showticklabels = FALSE),
                                                        yaxis = list(title = paste0("PC3: ",percentVar[3],"% variance"), showspikes = FALSE ,autorange = TRUE, showgrid = TRUE, zeroline = FALSE, showline = FALSE, autotick = TRUE, ticks = '', showticklabels = FALSE),
                                                        zaxis = list(title = paste0("PC2: ",percentVar[2],"% variance"),showspikes = FALSE , autorange = TRUE, showgrid = TRUE, zeroline = FALSE, showline = FALSE, autotick = TRUE, ticks = '', showticklabels = FALSE))) 
                PCA_plot
            }else{
                pca_res=ggplot(PCA_data, aes_string('PC1', 'PC2', color=make.names(opt$PCA_COLOR),shape=make.names(opt$PCA_SHAPE),size=make.names(opt$PCA_SIZE)) )+
                    geom_count()+
                    scale_shape_discrete(solid=F)+
                    guides(color=guide_legend(order = 1 ,title=opt$PCA_COLOR))+
                    guides(shape=guide_legend(order  = 2,title=opt$PCA_SHAPE))+
                    guides(size=guide_legend(order  = 2,title=opt$PCA_SIZE))+
                    xlab(paste0("PC1: ",percentVar[1],"% variance")) +
                    ylab(paste0("PC2: ",percentVar[2],"% variance")) +
                    coord_fixed()
                ggsave(file.path(opt$outDir,paste(c(extra_string,'TOP500_PCA_pc1_pc2',".pdf"),collapse ="")),pca_res,dpi = 600, width = 6.99, height =6.99, units = "in")

                pca_res=ggplot(PCA_data, aes_string('PC1', 'PC3', color=make.names(opt$PCA_COLOR),shape=make.names(opt$PCA_SHAPE),size=make.names(opt$PCA_SIZE)) )+
                    geom_count()+
                    guides(color=guide_legend(order = 1 ,title=opt$PCA_COLOR))+
                    guides(shape=guide_legend(order  = 2,title=opt$PCA_SHAPE))+
                    guides(size=guide_legend(order  = 2,title=opt$PCA_SIZE))+
                    xlab(paste0("PC1: ",percentVar[1],"% variance")) +
                    ylab(paste0("PC3: ",percentVar[3],"% variance")) +
                    coord_fixed()
                ggsave(file.path(opt$outDir,paste(c(extra_string,'TOP500_PCA_pc1_pc3',".pdf"),collapse ="")),pca_res,dpi = 600, width = 6.99, height =6.99, units = "in")
                
                PCA_plot = plot_ly(PCA_data, x = ~PC1, y = ~PC3, z = ~PC2,
                                    text=~paste(row.names(PCA_data),
                                                 paste("shape:",opt$PCA_SHAPE,get(make.names(opt$PCA_SHAPE)),sep=" ") ,
                                                 paste("color:",opt$PCA_COLOR,get(make.names(opt$PCA_COLOR)),sep=" ") ,
                                                 paste("size:",opt$PCA_SIZE,get(make.names(opt$PCA_SIZE)),sep=" ") ,
                                                 sep = "<br />" ),
                                    hoverinfo = "text")%>%
                                    add_trace( mode="markers",
                                               visible ="legendonly",
                                               type='scatter3d', x = ~PC1, y = ~PC3, z = ~PC2,
                                               symbol = ~get(make.names((opt$PCA_SHAPE))),
                                               symbols = c("circle","square","diamond","cross","x"),
                                               sizes = c(3,15),
                                               marker = list( line=list(color="black",width = 1),
                                                                sizemode = 'diameter',
                                                                color="white"),
                                               opacity = 0.8)%>%
                                    add_trace( mode="markers",
                                               visible ="legendonly",
                                               type='scatter3d', x = ~PC1, y = ~PC3, z = ~PC2,
                                               color=~get(make.names(opt$PCA_COLOR)),
                                               symbols = c("circle","square","diamond","cross","x"),
                                               opacity = 1)%>%
                                    add_trace( mode="markers",
                                               type='scatter3d', x = ~PC1, y = ~PC3, z = ~PC2,
                                               symbol = ~get(make.names((opt$PCA_SHAPE))),
                                               symbols = c("circle","square","diamond","cross","x"),
                                               size  = ~get(make.names((opt$PCA_SIZE))),
                                               sizes = c(3,15),
                                               name=row.names(PCA_data),
                                               color=~get(make.names(opt$PCA_COLOR)),
                                               marker = list( line=list(color="black",width = 1),
                                                                sizemode = 'diameter'
                                                            ),
                                               showlegend =F,
                                               opacity = 0.8)%>%
                                    layout(title = 'PCA of the TOP 500 Most Variable Genes',
                                           scene = list(xaxis = list(title = paste0("PC1: ",percentVar[1],"% variance"),showspikes = FALSE , autorange = TRUE, showgrid = TRUE, zeroline = FALSE, showline = FALSE, autotick = TRUE, ticks = '', showticklabels = FALSE),
                                                        yaxis = list(title = paste0("PC3: ",percentVar[3],"% variance"), showspikes = FALSE ,autorange = TRUE, showgrid = TRUE, zeroline = FALSE, showline = FALSE, autotick = TRUE, ticks = '', showticklabels = FALSE),
                                                        zaxis = list(title = paste0("PC2: ",percentVar[2],"% variance"),showspikes = FALSE , autorange = TRUE, showgrid = TRUE, zeroline = FALSE, showline = FALSE, autotick = TRUE, ticks = '', showticklabels = FALSE))) 
                PCA_plot
            }
        }
        ##################PCA-TOP500-END####################################

        # ##################PCA-ALL####################################
        if (length(Normalized_counts_list)==2){
            intgroup=c(opt$PCA_COLOR,opt$PCA_SHAPE,opt$PCA_SIZE)
            intgroup=intgroup[!is.na(intgroup)]
            PCA_data <- plotPCA(PCA_Normalized_counts, intgroup=make.names(intgroup), returnData=TRUE,ntop='all')
            percentVar <- round(100 * attr(PCA_data, "percentVar"))

            if (is.na(opt$PCA_COLOR)){
                opt$PCA_COLOR='name'
            }

            if (is.na(opt$PCA_SHAPE)){
                pca_res=ggplot(PCA_data, aes_string('PC1', 'PC2', color=make.names(opt$PCA_COLOR),size=make.names(opt$PCA_SIZE)) )+
                    geom_count()+
                    scale_shape_discrete(solid=F)+
                    guides(color=guide_legend(order = 1 ,title=opt$PCA_COLOR))+
                    guides(size=guide_legend(order  = 2,title=opt$PCA_SIZE))+
                    xlab(paste0("PC1: ",percentVar[1],"% variance")) +
                    ylab(paste0("PC2: ",percentVar[2],"% variance")) +
                    coord_fixed()
                ggsave(file.path(opt$outDir,paste(c(extra_string,'ALL_PCA_pc1_pc2',".pdf"),collapse ="")),pca_res,dpi = 600, width = 6.99, height =6.99, units = "in")

                pca_res=ggplot(PCA_data, aes_string('PC1', 'PC3', color=make.names(opt$PCA_COLOR),size=make.names(opt$PCA_SIZE)) )+
                    geom_count()+
                    guides(color=guide_legend(order = 1 ,title=opt$PCA_COLOR))+
                    guides(size=guide_legend(order  = 2,title=opt$PCA_SIZE))+
                    xlab(paste0("PC1: ",percentVar[1],"% variance")) +
                    ylab(paste0("PC3: ",percentVar[3],"% variance")) +
                    coord_fixed()
                ggsave(file.path(opt$outDir,paste(c(extra_string,'ALL_PCA_pc1_pc3',".pdf"),collapse ="")),pca_res,dpi = 600, width = 6.99, height =6.99, units = "in")
                
                PCA_plot_ALL = plot_ly(PCA_data, x = ~PC1, y = ~PC3, z = ~PC2,
                                    text=~paste(row.names(PCA_data),
                                                 paste("color:",opt$PCA_COLOR,get(make.names(opt$PCA_COLOR)),sep=" ") ,
                                                 paste("size:",opt$PCA_SIZE,get(make.names(opt$PCA_SIZE)),sep=" ") ,
                                                 sep = "<br />" ),
                                    hoverinfo = "text")%>%
                                    add_trace( mode="markers",
                                               visible ="legendonly",
                                               type='scatter3d', x = ~PC1, y = ~PC3, z = ~PC2,
                                               color=~get(make.names(opt$PCA_COLOR)),
                                               symbols = c("circle","square","diamond","cross","x"),
                                               opacity = 1)%>%
                                    add_trace( mode="markers",
                                               type='scatter3d', x = ~PC1, y = ~PC3, z = ~PC2,
                                               size  = ~get(make.names((opt$PCA_SIZE))),
                                               sizes = c(3,15),
                                               name=row.names(PCA_data),
                                               color=~get(make.names(opt$PCA_COLOR)),
                                               marker = list( line=list(color="black",width = 1),
                                                                sizemode = 'diameter'
                                                            ),
                                               showlegend =F,
                                               opacity = 0.8)%>%
                                    layout(title = 'PCA Using All Genes',
                                           scene = list(xaxis = list(title = paste0("PC1: ",percentVar[1],"% variance"),showspikes = FALSE , autorange = TRUE, showgrid = TRUE, zeroline = FALSE, showline = FALSE, autotick = TRUE, ticks = '', showticklabels = FALSE),
                                                        yaxis = list(title = paste0("PC3: ",percentVar[3],"% variance"), showspikes = FALSE ,autorange = TRUE, showgrid = TRUE, zeroline = FALSE, showline = FALSE, autotick = TRUE, ticks = '', showticklabels = FALSE),
                                                        zaxis = list(title = paste0("PC2: ",percentVar[2],"% variance"),showspikes = FALSE , autorange = TRUE, showgrid = TRUE, zeroline = FALSE, showline = FALSE, autotick = TRUE, ticks = '', showticklabels = FALSE))) 
                PCA_plot_ALL
            }else{
                pca_res=ggplot(PCA_data, aes_string('PC1', 'PC2', color=make.names(opt$PCA_COLOR),shape=make.names(opt$PCA_SHAPE),size=make.names(opt$PCA_SIZE)) )+
                    geom_count()+
                    scale_shape_discrete(solid=F)+
                    guides(color=guide_legend(order = 1 ,title=opt$PCA_COLOR))+
                    guides(shape=guide_legend(order  = 2,title=opt$PCA_SHAPE))+
                    guides(size=guide_legend(order  = 2,title=opt$PCA_SIZE))+
                    xlab(paste0("PC1: ",percentVar[1],"% variance")) +
                    ylab(paste0("PC2: ",percentVar[2],"% variance")) +
                    coord_fixed()
                ggsave(file.path(opt$outDir,paste(c(extra_string,'ALL_PCA_pc1_pc2',".pdf"),collapse ="")),pca_res,dpi = 600, width = 6.99, height =6.99, units = "in")
              
                pca_res=ggplot(PCA_data, aes_string('PC1', 'PC3', color=make.names(opt$PCA_COLOR),shape=make.names(opt$PCA_SHAPE),size=make.names(opt$PCA_SIZE)) )+
                    geom_count()+
                    guides(color=guide_legend(order = 1 ,title=opt$PCA_COLOR))+
                    guides(shape=guide_legend(order  = 2,title=opt$PCA_SHAPE))+
                    guides(size=guide_legend(order  = 2,title=opt$PCA_SIZE))+
                    xlab(paste0("PC1: ",percentVar[1],"% variance")) +
                    ylab(paste0("PC3: ",percentVar[3],"% variance")) +
                    coord_fixed()
                ggsave(file.path(opt$outDir,paste(c(extra_string,'ALL_PCA_pc1_pc3',".pdf"),collapse ="")),pca_res,dpi = 600, width = 6.99, height =6.99, units = "in")
                
                PCA_plot_ALL = plot_ly(PCA_data, x = ~PC1, y = ~PC3, z = ~PC2,
                                    text=~paste(row.names(PCA_data),
                                                 paste("shape:",opt$PCA_SHAPE,get(make.names(opt$PCA_SHAPE)),sep=" ") ,
                                                 paste("color:",opt$PCA_COLOR,get(make.names(opt$PCA_COLOR)),sep=" ") ,
                                                 paste("size:",opt$PCA_SIZE,get(make.names(opt$PCA_SIZE)),sep=" ") ,
                                                 sep = "<br />" ),
                                    hoverinfo = "text")%>%
                                    add_trace( mode="markers",
                                               visible ="legendonly",
                                               type='scatter3d', x = ~PC1, y = ~PC3, z = ~PC2,
                                               symbol = ~get(make.names((opt$PCA_SHAPE))),
                                               symbols = c("circle","square","diamond","cross","x"),
                                               sizes = c(3,15),
                                               marker = list( line=list(color="black",width = 1),
                                                                sizemode = 'diameter',
                                                                color="white"),
                                               opacity = 0.8)%>%
                                    add_trace( mode="markers",
                                               visible ="legendonly",
                                               type='scatter3d', x = ~PC1, y = ~PC3, z = ~PC2,
                                               color=~get(make.names(opt$PCA_COLOR)),
                                               symbols = c("circle","square","diamond","cross","x"),
                                               opacity = 1)%>%
                                    add_trace( mode="markers",
                                               type='scatter3d', x = ~PC1, y = ~PC3, z = ~PC2,
                                               symbol = ~get(make.names((opt$PCA_SHAPE))),
                                               symbols = c("circle","square","diamond","cross","x"),
                                               size  = ~get(make.names((opt$PCA_SIZE))),
                                               sizes = c(3,15),
                                               name=row.names(PCA_data),
                                               color=~get(make.names(opt$PCA_COLOR)),
                                               marker = list( line=list(color="black",width = 1),
                                                                sizemode = 'diameter'
                                                            ),
                                               showlegend =F,
                                               opacity = 0.8)%>%
                                    layout(title = 'PCA Using All Genes',
                                           scene = list(xaxis = list(title = paste0("PC1: ",percentVar[1],"% variance"),showspikes = FALSE , autorange = TRUE, showgrid = TRUE, zeroline = FALSE, showline = FALSE, autotick = TRUE, ticks = '', showticklabels = FALSE),
                                                        yaxis = list(title = paste0("PC3: ",percentVar[3],"% variance"), showspikes = FALSE ,autorange = TRUE, showgrid = TRUE, zeroline = FALSE, showline = FALSE, autotick = TRUE, ticks = '', showticklabels = FALSE),
                                                        zaxis = list(title = paste0("PC2: ",percentVar[2],"% variance"),showspikes = FALSE , autorange = TRUE, showgrid = TRUE, zeroline = FALSE, showline = FALSE, autotick = TRUE, ticks = '', showticklabels = FALSE))) 
                PCA_plot_ALL
            }
        }
        # ##################PCA-END####################################
        
    ############################Batch-Effect-Corrected-PCA-ENDS##############################################





        ##################Plot Counts################################    
        if (!is.na(Normalized_counts)){
            plot_list = list()
            figure_count = 1
            if (!is.na(opt$GENES_PLOT)&(!is.na(opt$X_AXIS)   )){
                intgroup=c(opt$X_AXIS,opt$GROUP)
                intgroup=intgroup[!is.na(intgroup)]
                X_AXIS=opt$X_AXIS
                if (is.na(opt$GROUP)){
                    GROUP=opt$X_AXIS
                }else{
                    GROUP=opt$GROUP
                }
                if (is.na(opt$SPLIT_BY)){
                    
                    for (gene in unlist(stringi::stri_split(str =  opt$GENES_PLOT,regex = ","))){
                        data=plotCounts(DESeqDataSet, gene=gene,transform=F, intgroup=make.names(intgroup),returnData=TRUE)
                        p=ggplot(data, aes_string(make.names(X_AXIS), 'count',color=make.names(GROUP), group=make.names(GROUP))) +
                        ggtitle(paste("Gene ID : ",  gene  ,sep="\n")) +
                        theme(legend.position  ="none")+
                        geom_point(size=4)+
                        geom_boxplot() +
                        scale_shape_discrete(solid=F)+
                        geom_smooth(method="gam", fullrange=F, size=0.5)
                        ggsave(file.path(opt$outDir,paste(c('Count_plot_',gene,".pdf"),collapse ="")),p,dpi = 600, width = 6.99, height =6.99, units = "in")
                        plot_list[figure_count] <- list(p)
                        figure_count = figure_count + 1
                    }
                }else{
                    
                    for (gene in unlist(stringi::stri_split(str =  opt$GENES_PLOT,regex = ","))){
                        data=plotCounts(DESeqDataSet, gene=gene,transform=F, intgroup=make.names(intgroup),returnData=TRUE)
                        p=ggplot(data, aes_string(make.names(X_AXIS), 'count',color=make.names(GROUP), group=make.names(GROUP))) +
                        ggtitle(paste("Gene ID : ",  gene  ,sep="\n")) +
                        theme(legend.position  ="none")+
                        facet_wrap(~opt$SPLIT_BY, ncol=1,scales = "free_y",strip.position = c("right"))+
                        geom_point(size=4)+
                        geom_boxplot() +
                        scale_shape_discrete(solid=F)+
                        stat_smooth(method="auto", fullrange=F, size=0.5)
                        ggsave(file.path(opt$outDir,paste(c('Count_plot_',gene,".pdf"),collapse ="")),p,dpi = 600, width = 6.99, height =6.99, units = "in")
                        plot_list[figure_count] <- list(p)
                        figure_count = figure_count + 1
                    }
                    
                }
            }
            if (length(plot_list)>0){
                cat(sprintf("<h2>%s</h2>", 'Count Plots:'))
                grid::grid.newpage()
                gp2 = plot_list[1]
                legend <- get_legend(gp2[[1]] + theme(legend.position  ="right"))
                grid::grid.draw(marrangeGrob(plot_list, nrow=1, ncol=2, top=legend))
                grid::grid.newpage()
            }
        }
        ##################Plot Counts-END#############################    

        ##################Clustering##################################    
        cat(sprintf("<h2>%s</h2>", 'Clustering Analysis:'))
        main_plot_list  = list()
        up_reg   = c()
        down_reg = c()
        if (!is.na(opt$significant_genes)){ 
            sig.genes = unlist(stringi::stri_split(str = opt$significant_genes,regex = ','))
            Normalized_counts_assay = Normalized_counts_assay[sig.genes,]
            cat(sprintf("<h3>%s</h3>", 'NOTE: Clustering Analysis is done on the user defined significant genes !!!!'))
        }else if (!is.na(DESeqDataSet_Results)){
            #sig.genes = rownames(DESeqDataSet_Results_redOrdered[(DESeqDataSet_Results_redOrdered[,"padj"]<FDR_PVAL_CUTOFF)&(!is.na(DESeqDataSet_Results_redOrdered[,"padj"])),])
            up_reg    = rownames(DESeqDataSet_Results_redOrdered[(DESeqDataSet_Results_redOrdered[,"log2FoldChange"]>FC_CUTOFF_log2)&(DESeqDataSet_Results_redOrdered[,"padj"]<FDR_PVAL_CUTOFF)&(!is.na(DESeqDataSet_Results_redOrdered[,"padj"])),])
            down_reg  = rownames(DESeqDataSet_Results_redOrdered[(DESeqDataSet_Results_redOrdered[,"log2FoldChange"]<FC_CUTOFF_log2)&(DESeqDataSet_Results_redOrdered[,"padj"]<FDR_PVAL_CUTOFF)&(!is.na(DESeqDataSet_Results_redOrdered[,"padj"])),])
            sig.genes = c(up_reg,down_reg)
        }else{
            sig.genes = rownames(countData)
            cat(sprintf("<h3>%s</h3>", 'NOTE: Clustering Analysis is done on all input genes !!!!'))
        }

        if (!is.na(opt$X_AXIS)){

            if (length(sig.genes)>0){

                X_AXIS=opt$X_AXIS
                if (is.na(opt$GROUP)){
                    GROUP=X_AXIS
                }else{
                    GROUP=opt$GROUP
                }
                
                if (is.na(opt$SPLIT_BY)){
                    if (!is.na(opt$CONTRAST)){
                        if (opt$SPLIT_BY_CONTRAST){
                            contrast_list_split = unlist(stringi::stri_split(str =  opt$CONTRAST,regex = ','))
                            if (length(contrast_list_split)==3){
                                colData = Original_colData[(Original_colData[contrast_list_split[1]]==contrast_list_split[2]) | (Original_colData[contrast_list_split[1]]==contrast_list_split[3]),]
                                
                                if (length(unique(colData[,X_AXIS]))==1){
                                    if (length(unique(colData[,GROUP]))>1){
                                        temp_X_AXIS = X_AXIS
                                        X_AXIS      = GROUP
                                        GROUP       = temp_X_AXIS
                                        cat(sprintf("<h4>%s%s%s%s%s</h4>",
                                                    'NOTE: Since there is only one group in "',
                                                    X_AXIS,
                                                    '" the X Axis will be replace with the grouping category "',
                                                    GROUP,
                                                    '"'))
                                    }
                                }
                            }
                        }
                    }
                }
                
                if (X_AXIS!=GROUP){
                    if (is.na(opt$SPLIT_BY)){
                        Normalized_counts_Annotated=merge(colData[c(X_AXIS,GROUP)],t(Normalized_counts_assay),all.x = T ,by="row.names",sort=F)
                        SPLIT_BY=opt$SPLIT_BY
                        Normalized_counts_Annotated_mean=aggregate.data.frame(x = Normalized_counts_Annotated,by = c(Normalized_counts_Annotated[GROUP],Normalized_counts_Annotated[X_AXIS]),FUN = mean)
                        rownames(Normalized_counts_Annotated_mean)=paste(unlist(Normalized_counts_Annotated_mean[GROUP]),unlist(Normalized_counts_Annotated_mean[X_AXIS]))
                        Normalized_counts_Annotated_mean=Normalized_counts_Annotated_mean[order(rownames(Normalized_counts_Annotated_mean)),]
                        Normalized_counts_Annotated_mean$Row.names=NULL
                        Normalized_counts_Annotated_mean[unique(c(X_AXIS,GROUP))]=NULL
                        Normalized_counts_Annotated_mean[unique(c(X_AXIS,GROUP))]=NULL
                        
                        Heatmap_Normalized_counts_Annotated=Normalized_counts_Annotated
                        rownames(Heatmap_Normalized_counts_Annotated)=make.unique(paste(unlist(Heatmap_Normalized_counts_Annotated[GROUP]),
                                                                                        unlist(Heatmap_Normalized_counts_Annotated[X_AXIS]),
                                                                                        unlist(Heatmap_Normalized_counts_Annotated['Row.names'])),
                                                                                 sep=' ')
                        Heatmap_Normalized_counts_Annotated=Heatmap_Normalized_counts_Annotated[order(rownames(Heatmap_Normalized_counts_Annotated)),]
                        Heatmap_Normalized_counts_Annotated[unique(c(X_AXIS,GROUP))]=NULL
                        Heatmap_Normalized_counts_Annotated[unique(c(X_AXIS,GROUP))]=NULL

                    }else{
                        Normalized_counts_Annotated=merge(colData[unique(c(X_AXIS,GROUP,opt$SPLIT_BY))],t(Normalized_counts_assay),all.x = T ,by="row.names",sort=F)
                        SPLIT_BY=unlist(as.list(unique(Normalized_counts_Annotated[opt$SPLIT_BY])))
                        Normalized_counts_Annotated_mean=aggregate.data.frame(x = Normalized_counts_Annotated,by = c(Normalized_counts_Annotated[GROUP],Normalized_counts_Annotated[X_AXIS]),FUN = mean)
                        rownames(Normalized_counts_Annotated_mean)=paste(unlist(Normalized_counts_Annotated_mean[GROUP]),unlist(Normalized_counts_Annotated_mean[X_AXIS]))
                        Normalized_counts_Annotated_mean=Normalized_counts_Annotated_mean[order(rownames(Normalized_counts_Annotated_mean)),]
                        SPLIT_BY_col=Normalized_counts_Annotated_mean[opt$SPLIT_BY]
                        Normalized_counts_Annotated_mean$Row.names=NULL
                        Normalized_counts_Annotated_mean[unique(c(X_AXIS,GROUP,opt$SPLIT_BY))]=NULL
                        Normalized_counts_Annotated_mean[unique(c(X_AXIS,GROUP,opt$SPLIT_BY))]=NULL
                        
                        Heatmap_Normalized_counts_Annotated=Normalized_counts_Annotated
                        rownames(Heatmap_Normalized_counts_Annotated)=make.unique(paste(unlist(Heatmap_Normalized_counts_Annotated[GROUP]),
                                                                                        unlist(Heatmap_Normalized_counts_Annotated[X_AXIS]),
                                                                                        unlist(Heatmap_Normalized_counts_Annotated['Row.names'])),
                                                                                 sep=' ')
                        Heatmap_Normalized_counts_Annotated=Heatmap_Normalized_counts_Annotated[order(rownames(Heatmap_Normalized_counts_Annotated)),]
                        Heatmap_Normalized_counts_Annotated[unique(c(X_AXIS,GROUP,opt$SPLIT_BY))]=NULL
                        Heatmap_Normalized_counts_Annotated[unique(c(X_AXIS,GROUP,opt$SPLIT_BY))]=NULL
                    }

                }else{
                    if (is.na(opt$SPLIT_BY)){
                        Normalized_counts_Annotated=merge(colData[c(X_AXIS)],t(Normalized_counts_assay),all.x = T,by="row.names",sort=F)
                        SPLIT_BY=opt$SPLIT_BY
                        Normalized_counts_Annotated_mean=aggregate.data.frame(x = Normalized_counts_Annotated,by = Normalized_counts_Annotated[X_AXIS],FUN = mean)
                        rownames(Normalized_counts_Annotated_mean)=unlist(Normalized_counts_Annotated_mean[X_AXIS])
                        Normalized_counts_Annotated_mean=Normalized_counts_Annotated_mean[order(rownames(Normalized_counts_Annotated_mean)),]
                        Normalized_counts_Annotated_mean[X_AXIS]=NULL
                        Normalized_counts_Annotated_mean[X_AXIS]=NULL
                        Normalized_counts_Annotated_mean$Row.names=NULL
                        
                        Heatmap_Normalized_counts_Annotated=Normalized_counts_Annotated
                        rownames(Heatmap_Normalized_counts_Annotated)=make.unique(as.character(paste(unlist(Heatmap_Normalized_counts_Annotated[X_AXIS]),
                                                                                                     unlist(Heatmap_Normalized_counts_Annotated['Row.names']))) ,
                                                                                 sep=' ')
                        Heatmap_Normalized_counts_Annotated=Heatmap_Normalized_counts_Annotated[order(rownames(Heatmap_Normalized_counts_Annotated)),]
                        Heatmap_Normalized_counts_Annotated[X_AXIS]=NULL
                        Heatmap_Normalized_counts_Annotated[X_AXIS]=NULL

                      
                    }else{
                        Normalized_counts_Annotated=merge(colData[unique(c(X_AXIS,opt$SPLIT_BY))],t(Normalized_counts_assay),all.x = T,by="row.names",sort=F)
                        SPLIT_BY=unlist(as.list(unique(Normalized_counts_Annotated[opt$SPLIT_BY])))
                        Normalized_counts_Annotated_mean=aggregate.data.frame(x = Normalized_counts_Annotated,by = Normalized_counts_Annotated[X_AXIS],FUN = mean)
                        rownames(Normalized_counts_Annotated_mean)=unlist(Normalized_counts_Annotated_mean[X_AXIS])
                        Normalized_counts_Annotated_mean=Normalized_counts_Annotated_mean[order(rownames(Normalized_counts_Annotated_mean)),]
                        SPLIT_BY_col=Normalized_counts_Annotated_mean[opt$SPLIT_BY]
                        Normalized_counts_Annotated_mean[unique(c(X_AXIS,opt$SPLIT_BY))]=NULL
                        Normalized_counts_Annotated_mean[unique(c(X_AXIS,opt$SPLIT_BY))]=NULL
                        Normalized_counts_Annotated_mean$Row.names=NULL
                        
                        Heatmap_Normalized_counts_Annotated=Normalized_counts_Annotated
                        rownames(Heatmap_Normalized_counts_Annotated)=make.unique(as.character( paste( unlist(Heatmap_Normalized_counts_Annotated[X_AXIS]),
                                                                                                       unlist(Heatmap_Normalized_counts_Annotated['Row.names']))),
                                                                                 sep=' ')
                        Heatmap_Normalized_counts_Annotated=Heatmap_Normalized_counts_Annotated[order(rownames(Heatmap_Normalized_counts_Annotated)),]
                        Heatmap_Normalized_counts_Annotated[unique(c(X_AXIS,opt$SPLIT_BY))]=NULL
                        Heatmap_Normalized_counts_Annotated[unique(c(X_AXIS,opt$SPLIT_BY))]=NULL
                    }
                    
                    
                }

                Heatmap_Normalized_counts_Annotated=t(Heatmap_Normalized_counts_Annotated)
                
                for (SPLIT in SPLIT_BY){ 
                    if (is.na(SPLIT)){
                        SPLIT_Normalized_counts_Annotated_mean=t(Normalized_counts_Annotated_mean)
                        Heatmap_Normalized_counts_Annotated_mean=SPLIT_Normalized_counts_Annotated_mean
                        SPLIT=''
                        SPLIT_Normalized_counts_Annotated=Normalized_counts_Annotated
                    }else{
                        SPLIT_Normalized_counts_Annotated_mean=Normalized_counts_Annotated_mean
                        SPLIT_Normalized_counts_Annotated_mean=SPLIT_Normalized_counts_Annotated_mean[SPLIT_BY_col==SPLIT, ]
                        SPLIT_Normalized_counts_Annotated_mean=t(SPLIT_Normalized_counts_Annotated_mean)
                        Heatmap_Normalized_counts_Annotated_mean=t(Normalized_counts_Annotated_mean)
                        SPLIT_Normalized_counts_Annotated=Normalized_counts_Annotated[Normalized_counts_Annotated[opt$SPLIT_BY]==SPLIT, ]
                    }   


                    SPLIT_Normalized_counts_Annotated_mean=SPLIT_Normalized_counts_Annotated_mean[sig.genes,]

                    no_var=names(which( apply(SPLIT_Normalized_counts_Annotated_mean,MARGIN = 1,FUN = sd)==0))
                    if (length(no_var)>0){
                      SPLIT_Normalized_counts_Annotated_mean=SPLIT_Normalized_counts_Annotated_mean[!(row.names(SPLIT_Normalized_counts_Annotated_mean)  %in% no_var),]
                    }

                    
                    
                    if (opt$stand){
                      SPLIT_Normalized_counts_Annotated_mean = t(scale(t(SPLIT_Normalized_counts_Annotated_mean)))
                      SPLIT_Normalized_counts_Annotated_mean = apply(SPLIT_Normalized_counts_Annotated_mean,
                                                                     MARGIN = c(1,2),
                                                                     FUN = function(x) round(x,digits = 5))
                    }
                    if (sum(duplicated(SPLIT_Normalized_counts_Annotated_mean)==F)>1){
                        if (nrow(SPLIT_Normalized_counts_Annotated_mean)>2) {
                           
                            
                            if (nrow(SPLIT_Normalized_counts_Annotated_mean)<=opt$k.max) {
                                k.max=nrow(SPLIT_Normalized_counts_Annotated_mean)-1
                            }else{
                                k.max=opt$k.max
                            }
                            if ((opt$FUNcluster=='click')&(!is.na(opt$CLICK_PATH))){
                                clusters = Run_click(mat =as.matrix(SPLIT_Normalized_counts_Annotated_mean),click_path = opt$CLICK_PATH,outDir = opt$outDir,HOMOGENEITY = opt$CLICK_HOMOGENEITY)
                            }else{
                                if (opt$Mclust){
                                    Fit_Mclust <- Mclust( as.matrix(SPLIT_Normalized_counts_Annotated_mean) ,G=1:k.max,modelNames = mclust.options("emModelNames"))
                                    Number_Of_Clusters=Fit_Mclust$G
                                    Clustering <- eclust(as.matrix(SPLIT_Normalized_counts_Annotated_mean),
                                                       stand =F, 
                                                       FUNcluster= opt$FUNcluster,
                                                       hc_metric =opt$hc_metric, 
                                                       graph = FALSE,
                                                       hc_method = opt$hc_method, 
                                                       k=Number_Of_Clusters ) 
                                    clusters=Clustering$cluster
                                }else{

                                    Clustering <- eclust(as.matrix(SPLIT_Normalized_counts_Annotated_mean),stand =F,
                                                       FUNcluster= opt$FUNcluster,
                                                       hc_metric =opt$hc_metric,
                                                       graph = FALSE,
                                                       hc_method = opt$hc_method,
                                                       k.max =  k.max,
                                                       nboot = opt$nboot,
                                                       gap_maxSE = list(method= "Tibs2001SEmax", SE.factor = 1) )
                                    clusters=Clustering$cluster
                                }
                            }
                        }else if (nrow(SPLIT_Normalized_counts_Annotated_mean)==1){
                            clusters=c(1)
                            names(clusters)=rownames((SPLIT_Normalized_counts_Annotated_mean))
                        }else if (nrow(SPLIT_Normalized_counts_Annotated_mean)==2){
                            Clustering <- eclust(as.matrix(SPLIT_Normalized_counts_Annotated_mean),stand = F,
                                                       FUNcluster= 'kmeans',
                                                       graph = FALSE,
                                                       k.max = 2,
                                                       nboot = opt$nboot,
                                                       gap_maxSE = list(method= "Tibs2001SEmax", SE.factor = 1) )
                            clusters=Clustering$cluster
                            cat(sprintf("<h4>%s</h4>",'Since only 2 significant genes were detected, the clustering was performed using the kmeans method'))
                            
                        }else{
                            clusters=c()
                        }
                    }else{
                        clusters=rep(1,nrow(SPLIT_Normalized_counts_Annotated_mean) )
                        names(clusters)=rownames((SPLIT_Normalized_counts_Annotated_mean))
                    }
                    
                    if (length(no_var)>0){
                      if (length(clusters)>0){
                        temp=rep(max(clusters)+1,length(no_var) )
                      }else{
                        temp=rep(1,length(no_var) )
                      }
                      names(temp)=no_var
                      clusters=c(clusters,temp)
                    }

                    if ((opt$hc_metric=='spearman') | ((opt$hc_metric=='pearson') )){
                      hc_metric='correlation'
                    }else{
                      hc_metric=opt$hc_metric
                    }
                    
                    
                    New_clusters=c()
                    for (num in sort(unique(clusters))){
                        res_red=unique(names(clusters))
                        Genes=res_red[res_red  %in% names(clusters[clusters %in% num])]
                        if (length(Genes)>1){
                            if (opt$stand){
                                heat_map=pheatmap(mat = as.matrix(Heatmap_Normalized_counts_Annotated_mean[Genes,]),
                                                cluster_rows = T,show_rownames=F,
                                                clustering_distance_rows = hc_metric ,
                                                clustering_method=opt$hc_method,
                                                cluster_cols = F,silent = T,scale = "row")
                            }else{
                                heat_map=pheatmap(mat = as.matrix(Heatmap_Normalized_counts_Annotated_mean[Genes,]),
                                                cluster_rows = T,show_rownames=F,
                                                clustering_distance_rows = hc_metric ,
                                                clustering_method=opt$hc_method,
                                                cluster_cols = F,silent = T)
                            }
                            New_clusters=c(New_clusters,clusters[heat_map$tree_row$labels[heat_map$tree_row$order]])
                        }else{
                            New_clusters=c(New_clusters,clusters[Genes])
                        }
                    }

                    clusters=New_clusters
                    
                    
                    intgroup=c(opt$GROUP,opt$X_AXIS)
                    intgroup=intgroup[!is.na(intgroup)]
                    clusters_plots = plot_clusters(clusters,SPLIT_Normalized_counts_Annotated,c(GROUP,X_AXIS),c(GROUP,X_AXIS,"Normalized counts"),X_AXIS_ORDER=unique(colData[X_AXIS]))
                    Clustering_Plot = clusters_plots[[1]]
                    ggsave(file.path(opt$outDir,paste('Clusters_',SPLIT,".pdf",sep="")),Clustering_Plot,dpi = 600, width = 6.99, height =3.99, units = "in")
                    cat(sprintf("<h4>%s</h4>",paste('The Next Figure is of the',SPLIT,'Significant Genes Clusters',sep=" ")))
                    grid::grid.newpage()
                    grid::grid.draw(Clustering_Plot)
                    grid::grid.newpage()
                    # Clustering_Plot_plotly = clusters_plots[2]
                    # main_plot_list[main_figure_count] <- list(Clustering_Plot_plotly)
                    # main_figure_count = main_figure_count + 1


                    genes=sig.genes
                    for (Heatmap_Type in c('Mean','Raw')){
                    
                        if (Heatmap_Type=='Mean'){
                            mat = as.matrix(Heatmap_Normalized_counts_Annotated_mean[genes,])
                        }else{
                            mat = apply(X =Heatmap_Normalized_counts_Annotated[genes,] ,MARGIN = c(1,2),FUN = as.numeric)
                            
                            New_clusters=c()
                            for (num in sort(unique(clusters))){
                                res_red=unique(names(clusters))
                                Genes=res_red[res_red  %in% names(clusters[clusters %in% num])]
                                if (length(Genes)>1){
                                    if (opt$stand){
                                        heat_map=pheatmap(mat = mat[Genes,],
                                                        cluster_rows = T,show_rownames=F,
                                                        clustering_distance_rows = hc_metric ,
                                                        clustering_method=opt$hc_method,
                                                        cluster_cols = F,silent = T,scale = "row")
                                    }else{
                                        heat_map=pheatmap(mat = mat[Genes,],
                                                        cluster_rows = T,show_rownames=F,
                                                        clustering_distance_rows = hc_metric ,
                                                        clustering_method=opt$hc_method,
                                                        cluster_cols = F,silent = T)
                                    }
                                    New_clusters=c(New_clusters,clusters[heat_map$tree_row$labels[heat_map$tree_row$order]])
                                }
                            }

                            clusters=New_clusters

                            
                        }
                        mat=mat[names(clusters),]
                        
                        write.table(mat,
                                    file = file.path(opt$outDir,paste('Significant_Genes_',Heatmap_Type,opt$NORMALIZATION_TYPE,'Normalized_counts.txt', sep = '_')) ,
                                    quote = F,
                                    sep = "\t")
                        
                        
                        
                        if (X_AXIS!=GROUP){
                            split=sapply(X =colnames(mat),FUN = function(x) unlist(strsplit(x =x,split = " "))[1])
                            #colnames(split)='split'

                            annotation_col=data.frame(row.names =colnames(mat) ,
                                                    X_AXIS=sapply(X =colnames(mat),FUN = function(x) unlist(strsplit(x =x,split = " "))[2] ),
                                                    GROUP=sapply(X =colnames(mat),FUN = function(x) unlist(strsplit(x =x,split = " "))[1]) )
                            colnames(annotation_col)=c(X_AXIS,GROUP)
                            annotation_col[X_AXIS]  <- factor(annotation_col[,X_AXIS] ,levels=intersect(unique(colData[,X_AXIS]),unique(annotation_col[,X_AXIS]) ))
                            annotation_col[GROUP]   <- factor(annotation_col[,GROUP] ,levels=intersect(unique(colData[,GROUP]),unique(annotation_col[,GROUP]) ))
                            new_order = order(annotation_col[,GROUP],annotation_col[,X_AXIS])
                            annotation_col = annotation_col[new_order,,drop=FALSE]
                            mat = mat[,new_order,drop=FALSE]

                            heat_map=pheatmap(mat =mat ,
                                            cluster_rows= F,show_rownames=F,
                                            cluster_cols=F,scale = "row",
                                            annotation_row=data.frame("Clusters"=factor(clusters) ),
                                            #annotation_names_row=F,
                                            border_color=NA,
                                            silent = T,
                                            annotation_col=annotation_col ,
                                            show_colnames = T,
                                            gaps_row = cumsum(aggregate.data.frame(x = as.data.frame(clusters),by =list(clusters),FUN = length )[,"clusters"] ),
                                            gaps_col = c(cumsum(rev(aggregate.data.frame(x = annotation_col[X_AXIS],by =annotation_col[c(X_AXIS,GROUP)],FUN = length))[,1]),
                                                         rep(cumsum(rev(aggregate.data.frame(x = annotation_col[GROUP],by =annotation_col[c(GROUP)],FUN = length))[,1]),2)
                                                         )
                                            
                            )
                        
                        
                        }else{
                            annotation_col=data.frame(row.names =colnames(mat) ,
                                                    X_AXIS=sapply(X =colnames(mat),FUN = function(x) unlist(strsplit(x =x,split = " "))[1] ))
                            colnames(annotation_col)=c(X_AXIS)
                            annotation_col[X_AXIS]  <- factor(annotation_col[,X_AXIS] ,levels=intersect(unique(colData[,X_AXIS]),unique(annotation_col[,X_AXIS]) ))
                            new_order = order(annotation_col[,X_AXIS])
                            annotation_col = annotation_col[new_order,,drop=FALSE]
                            mat = mat[,new_order,drop=FALSE]
                            if (opt$stand){
                                heat_map=pheatmap(mat = mat ,
                                                  cluster_rows= F,show_rownames=F,
                                                  cluster_cols=F,scale = "row",
                                                  silent = T,
                                                  annotation_row=data.frame("Clusters"=factor(clusters) ),
                                                  #annotation_names_row=T,
                                                  annotation_col=annotation_col,
                                                  show_colnames = T,
                                                  gaps_row = cumsum(aggregate.data.frame(x = as.data.frame(clusters),by =list(clusters),FUN = length )[,"clusters"] ),
                                                  gaps_col = cumsum(aggregate.data.frame(x = annotation_col[X_AXIS],by =annotation_col[X_AXIS],FUN = length)[,-1]),
                                                  border_color=NA
                                )
                            }else{
                                heat_map=pheatmap(mat =mat ,
                                                  cluster_rows= F,show_rownames=F,
                                                  cluster_cols=F,
                                                  silent = T,
                                                  annotation_row=data.frame("Clusters"=factor(clusters) ),
                                                  #annotation_names_row=T,
                                                  annotation_col=annotation_col,
                                                  show_colnames = T,
                                                  gaps_row = cumsum(aggregate.data.frame(x = as.data.frame(clusters),by =list(clusters),FUN = length )[,"clusters"] ),
                                                  gaps_col = cumsum(aggregate.data.frame(x = annotation_col[X_AXIS],by =annotation_col[X_AXIS],FUN = length)[,-1]),
                                                  border_color=NA
                                )
                            }
                        }
                        
                        if (Heatmap_Type=='Raw'){
                            cat(sprintf("<h4>%s</h4>",paste('The Next Figure is of the', SPLIT ,'Significant Genes relative expression Clustered and plotted as a HeatMap',sep=" ")))
                            grid::grid.newpage()
                            grid::grid.draw(heat_map$gtable)
                            grid::grid.newpage()
                        }else{
                            cat(sprintf("<h4>%s</h4>",paste('The Next Figure is of the', SPLIT ,'Significant Genes relative expression [Mean over biological replicates] Clustered and plotted as a HeatMap',sep=" ")))
                            grid::grid.newpage()
                            grid::grid.draw(heat_map$gtable)
                            grid::grid.newpage()
                        }
                        ggsave(file.path(opt$outDir,paste('Clustering_heatmap_',SPLIT,'_',Heatmap_Type,".pdf",sep="")),heat_map$gtable,dpi = 600, width = 15, height = 15, units = "cm",scale = 1.5)

                        mat2=t(scale(t(mat)))
                        mat3=cbind(clusters[rownames(mat2)],mat2)
                        if (!is.na(DESeqDataSet_Results)){
                            mat3=cbind(mat3,DESeqDataSet_Results_redOrdered[rownames(mat3),c('log2FoldChange',"padj")])
                        }
                        if (!is.na(Annotation)) {
                          mat3=merge.data.frame(mat3,Annotation,by="row.names",all.x = T,sort = F)
                          rownames(mat3)=mat3$Row.names
                          mat3$Row.names=NULL
                        }
                        colnames(mat3)[colnames(mat3)=="V1"]="Clusters"
                        colnames(mat3)[colnames(mat3)==""]="Clusters"
                        # col_names=colnames(mat3)
                        # col_names[col_names=="V1"]="Clusters"
                        # colnames(mat3)=col_names
                        mat3=mat3[rownames(mat2),]
                        write.csv(x = mat3,
                                  file = file.path(opt$outDir, paste('Clustering_heatmap_',SPLIT,'_',Heatmap_Type,".csv",sep="") ),
                                  quote = TRUE,
                                  row.names = TRUE)
                                  
                        
                        
                        
                        HeatMap_table  =  datatable(mat3,
                                                    caption = htmltools::tags$caption(style = 'caption-side: bottom; text-align: center;',
                                                                                            'Table: ', 
                                                                                            htmltools::em(paste('This Table is of the ',SPLIT,'Significant Genes Clusterd [as in the HeatMap Figure] and Annotated',sep=""))
                                                                                    ),
                                                    options = list(keys = TRUE ,
                                                                 scrollX = TRUE,
                                                                 fixedHeader = FALSE,
                                                                 fixedColumns = TRUE,
                                                                 pageLength = 5,
                                                                 scrollY = 300,
                                                                 orderClasses=TRUE,
                                                                 autoWidth = TRUE,
                                                                 scroller = TRUE,
                                                                 dom = 'Bfrtip',
                                                                 buttons = c('copy', 'csv', 'excel', 'pdf', 'print'),
                                                                 deferRender = TRUE),
                                                    class = 'cell-border stripe',
                                                    filter = 'top',
                                                    extensions = c('Buttons','FixedColumns','FixedHeader','KeyTable','Scroller'))
                        main_plot_list <- c(main_plot_list ,list(HeatMap_table) )
                        
                        
                    }



                    ##################Clustering-End##################################    

                    ##################GO/KEGG STAR####################################
                    # Go Enrichment:
                    #cat(sprintf("<h2>%s</h2>", 'Enrichment Analysis:'))
                    
                    main_plot_list <- c(main_plot_list ,list(htmltools::h2('Enrichment Analysis:')) )
                    if (Annotation_flag == 'OrgDb'){
                        gene2entrez = bitr(names(clusters), fromType=opt$GENE_ID_TYPE, toType=c("ENTREZID"), OrgDb=opt$Annotation_db)
                        gene2entrez = gene2entrez[!duplicated(gene2entrez[opt$GENE_ID_TYPE]),]
                        gene2entrez$CLUSTERS=sapply(X =gene2entrez[opt$GENE_ID_TYPE],FUN = function(x)  unlist(clusters[x]))

                        clusters_for_GO= gene2entrez$CLUSTERS
                        names(clusters_for_GO)=gene2entrez$ENTREZID

                        allRes <- clusters_enricher(opt$outDir,clusters_for_GO,"GO",opt$Annotation_db,Annotation$ENTREZID,"ENTREZID",paste('GO_Biological_Process_Enrichment_of_Clusters',SPLIT,sep="_"))
                        main_plot_list <- c(main_plot_list ,list(allRes[[2]]) )
                        if (opt$Enriched_terms_overlap){
                          heatmaps = plot_sheard_genes(allRes[[1]]@compareClusterResult,opt$outDir,'GO_Biological_Process_Enrichment_of_Clusters')
                          main_plot_list <- c(main_plot_list ,list(heatmaps))
                        }
 
                            if (((length(down_reg)>0) || (length(up_reg)>0)) && (is.na(opt$LRT))){
                                up_down_clusters = clusters
                                if (length(down_reg)>0){
                                    up_down_clusters[down_reg]='Down'
                                }
                                if (length(up_reg)>0){
                                    up_down_clusters[up_reg]='UP'
                                }

                                allRes <- clusters_enricher(opt$outDir,up_down_clusters,"GO",opt$Annotation_db,Annotation$ENTREZID,"ENTREZID",paste('GO_Biological_Process_Enrichment_of_Up_and_Down_Clusters',SPLIT,sep="_"))
                                main_plot_list <- c(main_plot_list ,list(allRes[[2]]) )
                                if (opt$Enriched_terms_overlap){
                                  heatmaps = plot_sheard_genes(allRes[[1]]@compareClusterResult,opt$outDir,'GO_Biological_Process_Enrichment_of_Up_and_Down_Clusters')
                                  main_plot_list <- c(main_plot_list ,list(heatmaps))
                                }

                            }
 
                        One_cluster=clusters_for_GO
                        One_cluster[]=1
                        allRes <- clusters_enricher(opt$outDir,One_cluster,"GO",opt$Annotation_db,Annotation$ENTREZID,"ENTREZID",paste('GO_Biological_Process_Enrichment_of_All_Significant_Genes',SPLIT,sep="_"))
                        main_plot_list <- c(main_plot_list ,list(allRes[[2]]) )
                        if (opt$Enriched_terms_overlap){
                          heatmaps = plot_sheard_genes(allRes[[1]]@compareClusterResult,opt$outDir,'GO_Biological_Process_Enrichment_of_All_Significant_Genes')
                          main_plot_list <- c(main_plot_list ,list(heatmaps))
                        }
                        
                        
                    }else{
                        if (GO_flag){
                            allRes <- Clusters_Enrichment_Test(opt$outDir,clusters,GO2name_BP,GO2gene_BP,paste('GO_Biological_Process_Enrichment_of_Clusters',SPLIT,sep="_"),"GO",pAdjustMethod='fdr',pvalueCutoff=0.05,gene2ko=FALSE)
                            main_plot_list <- c(main_plot_list ,list(allRes[[2]]) )
                            if (opt$Enriched_terms_overlap){
                                heatmaps = plot_sheard_genes(allRes[[1]]@compareClusterResult,opt$outDir,'GO_Biological_Process_Enrichment_of_Clusters')
                                main_plot_list <- c(main_plot_list ,list(heatmaps))
                            }
 
                            if (((length(down_reg)>0) || (length(up_reg)>0)) && (is.na(opt$LRT))){
                                up_down_clusters = clusters
                                if (length(down_reg)>0){
                                    up_down_clusters[down_reg]='Down'
                                }
                                if (length(up_reg)>0){
                                    up_down_clusters[up_reg]='UP'
                                }

                                allRes <- Clusters_Enrichment_Test(opt$outDir,up_down_clusters,GO2name_BP,GO2gene_BP,paste('GO_Biological_Process_Enrichment_of_Up_and_Down_Clusters',SPLIT,sep="_"),"GO",pAdjustMethod='fdr',pvalueCutoff=0.05,gene2ko=FALSE)
                                main_plot_list <- c(main_plot_list ,list(allRes[[2]]) )
                                if (opt$Enriched_terms_overlap){
                                    heatmaps = plot_sheard_genes(allRes[[1]]@compareClusterResult,opt$outDir,'GO_Biological_Process_Enrichment_of_Up_and_Down_Clusters')
                                    main_plot_list <- c(main_plot_list ,list(heatmaps))
                                }

                            }
 
                            One_cluster=clusters
                            One_cluster[]=1
                            allRes <- Clusters_Enrichment_Test(opt$outDir,One_cluster,GO2name_BP,GO2gene_BP,paste('GO_Biological_Process_Enrichment_of_All_Significant_Genes',SPLIT,sep="_"),"GO",pAdjustMethod='fdr',pvalueCutoff=0.05,gene2ko=FALSE)
                            main_plot_list <- c(main_plot_list ,list(allRes[[2]]) )
                            if (opt$Enriched_terms_overlap){
                                heatmaps = plot_sheard_genes(allRes[[1]]@compareClusterResult,opt$outDir,'GO_Biological_Process_Enrichment_of_All_Significant_Genes')
                                main_plot_list <- c(main_plot_list ,list(heatmaps))
                            }
                            
                            
                        }
                    }
                    if (KEGG_flag){
                        allRes <- Clusters_Enrichment_Test(opt$outDir,clusters,Pathway2name,Pathway2gene,paste('KEGG_Enrichment_Analysis_of_Clusters',SPLIT,sep="_"),"KEGG",pAdjustMethod='fdr',pvalueCutoff=0.05,gene2ko=FALSE)
                        main_plot_list <- c(main_plot_list ,list(allRes[[2]]) )
                        if (opt$Enriched_terms_overlap){
                            heatmaps = plot_sheard_genes(allRes[[1]]@compareClusterResult,opt$outDir,'KEGG_Enrichment_Analysis_of_Clusters')
                            main_plot_list <- c(main_plot_list ,list(heatmaps))
                        }
 
                        if (((length(down_reg)>0) || (length(up_reg)>0)) && (is.na(opt$LRT))){
                            up_down_clusters = clusters
                            if (length(down_reg)>0){
                                up_down_clusters[down_reg]='Down'
                            }
                            if (length(up_reg)>0){
                                up_down_clusters[up_reg]='UP'
                            }

                            allRes <- Clusters_Enrichment_Test(opt$outDir,up_down_clusters,Pathway2name,Pathway2gene,paste('KEGG_Enrichment_Analysis_of_Up_and_Down_Clusters',SPLIT,sep="_"),"KEGG",pAdjustMethod='fdr',pvalueCutoff=0.05,gene2ko=FALSE)
                            main_plot_list <- c(main_plot_list ,list(allRes[[2]]) )
                            if (opt$Enriched_terms_overlap){
                                heatmaps = plot_sheard_genes(allRes[[1]]@compareClusterResult,opt$outDir,'KEGG_Enrichment_Analysis_of_Up_and_Down_Clusters')
                                main_plot_list <- c(main_plot_list ,list(heatmaps))
                            }

                        }
 
                        One_cluster=clusters
                        One_cluster[]=1
                        allRes <- Clusters_Enrichment_Test(opt$outDir,One_cluster,Pathway2name,Pathway2gene,paste('KEGG_Enrichment_Analysis_of_All_Significant_Genes',SPLIT,sep="_"),"KEGG",pAdjustMethod='fdr',pvalueCutoff=0.05,gene2ko=FALSE)
                        main_plot_list <- c(main_plot_list ,list(allRes[[2]]) )
                        if (opt$Enriched_terms_overlap){
                            heatmaps = plot_sheard_genes(allRes[[1]]@compareClusterResult,opt$outDir,'KEGG_Enrichment_Analysis_of_All_Significant_Genes')
                            main_plot_list <- c(main_plot_list ,list(heatmaps))
                        }
                       
                        
                    }
                    if (ORGANISM_KEGG_flag){
                        allRes  <- Clusters_Enrichment_Test(opt$outDir,clusters,ORGANISM_Pathway2name,ORGANISM_Pathway2gene,paste(ORGANISM,'KEGG_Enrichment_Analysis_of_Clusters',SPLIT,sep="_"),"KEGG",pAdjustMethod='fdr',pvalueCutoff=0.05,gene2ko=FALSE)
                        main_plot_list <- c(main_plot_list ,list(allRes[[2]]) )
                        if (opt$Enriched_terms_overlap){
                            heatmaps = plot_sheard_genes(allRes[[1]]@compareClusterResult,opt$outDir,'KEGG_Enrichment_Analysis_of_Clusters')
                            main_plot_list <- c(main_plot_list ,list(heatmaps))
                        }
 
                        if (((length(down_reg)>0) || (length(up_reg)>0)) && (is.na(opt$LRT))){
                            up_down_clusters = clusters
                            if (length(down_reg)>0){
                                up_down_clusters[down_reg]='Down'
                            }
                            if (length(up_reg)>0){
                                up_down_clusters[up_reg]='UP'
                            }

                            allRes <- Clusters_Enrichment_Test(opt$outDir,up_down_clusters,ORGANISM_Pathway2name,ORGANISM_Pathway2gene,paste(ORGANISM,'KEGG_Enrichment_Analysis_of_Up_and_Down_Clusters',SPLIT,sep="_"),"KEGG",pAdjustMethod='fdr',pvalueCutoff=0.05,gene2ko=FALSE)
                            main_plot_list <- c(main_plot_list ,list(allRes[[2]]) )
                            if (opt$Enriched_terms_overlap){
                                heatmaps = plot_sheard_genes(allRes[[1]]@compareClusterResult,opt$outDir,'KEGG_Enrichment_Analysis_of_Up_and_Down_Clusters')
                                main_plot_list <- c(main_plot_list ,list(heatmaps))
                            }

                        }

 
                        One_cluster=clusters
                        One_cluster[]=1
                        allRes <- Clusters_Enrichment_Test(opt$outDir,One_cluster,ORGANISM_Pathway2name,ORGANISM_Pathway2gene,paste(ORGANISM,'KEGG_Enrichment_Analysis_of_All_Significant_Genes',SPLIT,sep="_"),"KEGG",pAdjustMethod='fdr',pvalueCutoff=0.05,gene2ko=FALSE)
                        main_plot_list <- c(main_plot_list ,list(allRes[[2]]) )
                        if (opt$Enriched_terms_overlap){
                            heatmaps = plot_sheard_genes(allRes[[1]]@compareClusterResult,opt$outDir,'KEGG_Enrichment_Analysis_of_All_Significant_Genes')
                            main_plot_list <- c(main_plot_list ,list(heatmaps))
                        }
                        
                        
                    }
                    if (KEGG_KAAS_flag){
                        allRes <- Clusters_Enrichment_Test(opt$outDir,clusters,KASS_Pathway2name,KASS_Pathway2gene,paste('KEGG_Enrichment_Analysis_of_Clusters',SPLIT,sep="_"),"KEGG",pAdjustMethod='fdr',pvalueCutoff=0.05,gene2ko=FALSE)
                        main_plot_list <- c(main_plot_list ,list(allRes[[2]]) )
                        if (opt$Enriched_terms_overlap){
                            heatmaps = plot_sheard_genes(allRes[[1]]@compareClusterResult,opt$outDir,'KEGG_Enrichment_Analysis_of_Clusters')
                            main_plot_list <- c(main_plot_list ,list(heatmaps))
                        }
                        
                        
                        if (((length(down_reg)>0) || (length(up_reg)>0)) && (is.na(opt$LRT))){
                            up_down_clusters = clusters
                            if (length(down_reg)>0){
                                up_down_clusters[down_reg]='Down'
                            }
                            if (length(up_reg)>0){
                                up_down_clusters[up_reg]='UP'
                            }

                            allRes <- Clusters_Enrichment_Test(opt$outDir,up_down_clusters,KASS_Pathway2name,KASS_Pathway2gene,paste('KEGG_Enrichment_Analysis_of_Up_and_Down_Clusters',SPLIT,sep="_"),"KEGG",pAdjustMethod='fdr',pvalueCutoff=0.05,gene2ko=FALSE)
                            main_plot_list <- c(main_plot_list ,list(allRes[[2]]) )
                            if (opt$Enriched_terms_overlap){
                                heatmaps = plot_sheard_genes(allRes[[1]]@compareClusterResult,opt$outDir,'KEGG_Enrichment_Analysis_of_Up_and_Down_Clusters')
                                main_plot_list <- c(main_plot_list ,list(heatmaps))
                            }

                        }

                        One_cluster=clusters
                        One_cluster[]=1
                        allRes <- Clusters_Enrichment_Test(opt$outDir,One_cluster,KASS_Pathway2name,KASS_Pathway2gene,paste('KEGG_Enrichment_Analysis_of_All_Significant_Genes',SPLIT,sep="_"),"KEGG",pAdjustMethod='fdr',pvalueCutoff=0.05,gene2ko=FALSE)
                        main_plot_list <- c(main_plot_list ,list(allRes[[2]]) )
                        if (opt$Enriched_terms_overlap){
                            heatmaps = plot_sheard_genes(allRes[[1]]@compareClusterResult,opt$outDir,'KEGG_Enrichment_Analysis_of_All_Significant_Genes')
                            main_plot_list <- c(main_plot_list ,list(heatmaps))
                        }
                         
                        
                    }        
                    ##################GO/KEGG-End####################################    
                
                }
                
            htmltools::tagList(list(c(main_plot_list)))
            }else{
                cat('No significant genes were detected')
            }
        }else{
            cat('The "X_AXIS" parameter must be given for clustering analysis')
        }
 save.image(file.path(opt$outDir,'Session.RSession'))
 colData   = Original_colData   
 countData = Original_countData 

```<|MERGE_RESOLUTION|>--- conflicted
+++ resolved
@@ -698,16 +698,7 @@
                                                             fixed = '+'))
                         New_DESIGN =paste0('~',paste(DESIGN_list[DESIGN_list!=BatchEffects[1]],collapse ='+'))
                         
-<<<<<<< HEAD
-                        modcombat = model.matrix( as.formula(New_DESIGN) , data=Original_colData)
-                        combat_edata = ComBat(dat = assay(Normalized_counts),
-                                              batch = Original_colData[,BatchEffects[1]],
-                                              mod = modcombat,
-                                              par.prior = T,
-                                              mean.only=F)
-                        assay(Normalized_counts) = combat_edata
-=======
-                        
+
                         
                         modcombat = model.matrix( as.formula(New_DESIGN) , data=Original_colData)
                         combat_edata<-try(ComBat(dat = assay(Normalized_counts),
@@ -725,8 +716,7 @@
                         }else{
                             assay(Normalized_counts) = combat_edata
                         }   
->>>>>>> 05cb2748
-                        
+
                 }else{
                 
                     if (length(BatchEffects)>1){
