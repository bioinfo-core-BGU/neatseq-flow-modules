--- conflicted
+++ resolved
@@ -62,12 +62,10 @@
               help="Will Remove Batch Effect from the Normalized counts data up to 2 [using the limma package and only one using the sva package] Batch Effect fields [from the Sample Data ] separated by , ", metavar="character"),
   make_option(c("--removeBatchEffect_method"), type="character", default="sva",
               help="The method to Remove Remove Batch Effect from the Normalized counts data using the limma or sva packages [sva is the default] ", metavar="character"),
-<<<<<<< HEAD
-=======
+
   make_option(c("--collapseReplicates"), type="character", default=NA,
               help="Will collapse technical replicates using a Sample Data field indicating which samples are technical replicates", metavar="character"),
->>>>>>> 05cb2748
-  
+
   
   make_option(c("--GENES_PLOT"), type="character", default=NA,
               help="Genes Id To Plot count Data [separated by ,] ", metavar="character"),
@@ -1321,19 +1319,6 @@
                                 betaPrior = TRUE,
                                 modelMatrixType=opt$modelMatrixType)
         }
-<<<<<<< HEAD
-
-        test_count=list()
-
-        if (!is.na(opt$CONTRAST)){
-            test_count = unlist(stringi::stri_split(str = opt$CONTRAST ,fixed = "|"))
-        }
-
-        if (!is.na(opt$LRT)){
-            test_count=c('LTR',test_count)
-        }
-
-=======
 
         test_count=list()
 
@@ -1361,7 +1346,6 @@
             }
         }
         
->>>>>>> 05cb2748
 }else{
     DESeqDataSet_base=NA
     test_count=c('only_clustering')
@@ -1512,14 +1496,7 @@
                         New_DESIGN =paste0('~',paste(DESIGN_list[DESIGN_list!=BatchEffects[1]],collapse ='+'))
                         
                         modcombat = model.matrix( as.formula(New_DESIGN) , data=Original_colData)
-<<<<<<< HEAD
-                        combat_edata = ComBat(dat = assay(Normalized_counts),
-                                              batch = Original_colData[,BatchEffects[1]],
-                                              mod = modcombat,
-                                              par.prior = T,
-                                              mean.only=F)
-                        assay(Normalized_counts) = combat_edata
-=======
+
                         combat_edata<-try(ComBat(dat = assay(Normalized_counts),
                                               batch = Original_colData[,BatchEffects[1]],
                                               mod = modcombat,
@@ -1535,8 +1512,7 @@
                         }else{
                             assay(Normalized_counts) = combat_edata
                         }   
->>>>>>> 05cb2748
-                        
+
                 }else{
                 
                     if (length(BatchEffects)>1){
