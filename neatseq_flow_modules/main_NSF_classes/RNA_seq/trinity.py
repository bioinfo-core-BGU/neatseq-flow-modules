--- conflicted
+++ resolved
@@ -205,19 +205,11 @@
         output_basename += ".Trinity.fasta"
 
         # Store results to fasta and assembly slots:
-<<<<<<< HEAD
-        self.sample_data["fasta.nucl"] = os.path.join(self.base_dir, output_basename) 
-        self.sample_data[self.get_step_step() + ".contigs"] = self.sample_data["fasta.nucl"]
-
-        self.stamp_file(self.sample_data["fasta.nucl"])
-
-=======
         self.sample_data["project_data"]["fasta.nucl"] = os.path.join(self.base_dir, output_basename)
         self.sample_data["project_data"][self.get_step_step() + ".contigs"] = self.sample_data["project_data"]["fasta.nucl"]
 
         self.stamp_file(self.sample_data["project_data"]["fasta.nucl"])
 
->>>>>>> 7284d33f
 
         #######################################################################################
         ## 
@@ -246,14 +238,9 @@
            cmd_text = cmd_text)
            
             
-<<<<<<< HEAD
-            self.sample_data["gene_trans_map"] = "{contigs}.gene_trans_map".format(contigs=os.path.join(self.base_dir, output_basename))
-            self.stamp_file(self.sample_data["gene_trans_map"])
-=======
             self.sample_data["project_data"]["gene_trans_map"] = "{contigs}.gene_trans_map".format(contigs=os.path.join(self.base_dir, output_basename))
             self.stamp_file(self.sample_data["project_data"]["gene_trans_map"])
->>>>>>> 7284d33f
-              
+
         # Move all files from temporary local dir to permanent base_dir
         self.local_finish(use_dir,self.base_dir)       # Sees to copying local files to final destination (and other stuff)
      
